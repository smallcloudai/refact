name: Refact Agent GUI CI build (Node.js)

on:
  push:
    branches: [main, dev]
    paths:
      - 'refact-agent/gui/**'
      - '.github/workflows/agent_gui_*'
  pull_request:
    paths:
<<<<<<< HEAD
      - 'refact-agent/gui/**'
      - '.github/workflows/agent_gui_*'
=======
      - "refact-agent/gui/**"
      - ".github/workflows/agent_gui_*"
>>>>>>> 1c1f6eec
  workflow_dispatch:

defaults:
  run:
    working-directory: refact-agent/gui

jobs:
  build:
    runs-on: ubuntu-latest

    strategy:
      matrix:
        node-version: [lts/*, latest]

    steps:
      - uses: actions/checkout@v3

      - name: Use Node.js ${{ matrix.node-version }}
        uses: actions/setup-node@v3
        with:
          node-version: ${{ matrix.node-version }}
          cache: 'npm'
          cache-dependency-path: refact-agent/gui/package-lock.json

      # Disable Husky install during npm install --prefer-offline
      - name: Install dependencies
        run: |
          sudo apt update
          sudo apt install -y libcairo2-dev libjpeg-dev libpango1.0-dev libgif-dev librsvg2-dev
          npm pkg delete scripts.prepare
          npm install --prefer-offline

      # - run: npm run test
      - run: npm run format:check
      - run: npm run types
      - run: npm run lint
      - run: npm run build
      - run: npm pack

      - run: |
          name=$(echo -n "${{ matrix.node-version }}" | tr -cd '[[:alnum:]]')
          pkg_name=$(ls refact-chat-js-*.tgz)
          echo "ARTIFACT_NAME=$name" >> $GITHUB_ENV
          echo "PACKAGE_NAME=$pkg_name" >> $GITHUB_ENV

      - name: Upload artifacts
        uses: actions/upload-artifact@v4
        with:
          name: ${{ env.ARTIFACT_NAME }}-${{ env.PACKAGE_NAME }}
          if-no-files-found: ignore
          path: refact-agent/gui/${{env.PACKAGE_NAME}}
          compression-level: 0<|MERGE_RESOLUTION|>--- conflicted
+++ resolved
@@ -4,17 +4,12 @@
   push:
     branches: [main, dev]
     paths:
-      - 'refact-agent/gui/**'
-      - '.github/workflows/agent_gui_*'
+      - "refact-agent/gui/**"
+      - ".github/workflows/agent_gui_*"
   pull_request:
     paths:
-<<<<<<< HEAD
-      - 'refact-agent/gui/**'
-      - '.github/workflows/agent_gui_*'
-=======
       - "refact-agent/gui/**"
       - ".github/workflows/agent_gui_*"
->>>>>>> 1c1f6eec
   workflow_dispatch:
 
 defaults:
@@ -36,7 +31,7 @@
         uses: actions/setup-node@v3
         with:
           node-version: ${{ matrix.node-version }}
-          cache: 'npm'
+          cache: "npm"
           cache-dependency-path: refact-agent/gui/package-lock.json
 
       # Disable Husky install during npm install --prefer-offline
@@ -47,7 +42,7 @@
           npm pkg delete scripts.prepare
           npm install --prefer-offline
 
-      # - run: npm run test
+      - run: npm run test
       - run: npm run format:check
       - run: npm run types
       - run: npm run lint
