--- conflicted
+++ resolved
@@ -1,15 +1,11 @@
-<<<<<<< HEAD
 <p align='center'>
   <picture>
    <source width='300px' alt='White Refact Logo' media="(prefers-color-scheme: dark)" srcset="white-refact-logo.svg">
    <img width='300px' alt="Black Refact Logo" src="refact-logo.svg">
   </picture>
 </p>
-=======
-# Refact AI
 
 Refact is an open-source Copilot alternative available as a self-hosted or cloud option.
->>>>>>> 22e8f9fe
 
 ---
 
