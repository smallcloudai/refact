--- conflicted
+++ resolved
@@ -11,17 +11,7 @@
 from refact_scratchpads import ScratchpadCompletion
 
 from refact_models import CodifyModel
-<<<<<<< HEAD
-from refact_models import RefactModel
-from refact_models import HFModel
-
-from self_hosting_machinery.scripts import best_lora
-from refact_models.checkpoint_loader import load_finetune_checkpoint
-from refact_models.checkpoint_loader import load_finetune_checkpoint_only
-from refact_models.checkpoint_loader import load_checkpoint_embeddings
-=======
 from self_hosting_machinery.inference.lora_loader_mixin import LoraLoaderMixin
->>>>>>> 8a6e400e
 
 from self_hosting_machinery.inference import modload
 from self_hosting_machinery.inference import InferenceBase
@@ -281,67 +271,4 @@
             )
         except Exception as e:
             logging.error(e)
-<<<<<<< HEAD
-            logging.error(traceback.format_exc())
-
-    def lora_switch(self, *, lora_checkpoint_dir: str):
-        on = not not lora_checkpoint_dir
-        if self._lora_on and not on:
-            log("deactivating lora")
-            self._model = self._model.exclude_lora(self._model)
-            self._model = load_checkpoint_embeddings(self._model, self._model.cache_dir, self._model.model_name)
-            self._lora_on = False
-        elif not self._lora_on and on:
-            log("activating lora %s" % lora_checkpoint_dir)
-            self._model = load_finetune_checkpoint(self._model, lora_checkpoint_dir)
-            self._lora_checkpoint_dir = lora_checkpoint_dir
-            self._lora_on = True
-        elif self._lora_on and self._lora_checkpoint_dir != lora_checkpoint_dir:
-            try:
-                self._model = load_finetune_checkpoint_only(self._model, lora_checkpoint_dir)
-            except RuntimeError as e:
-                log("failed to quick load lora checkpoint: %s" % e)
-                log("will try to remove lora and add again")
-                self._model = self._model.exclude_lora(self._model)
-                self._lora_checkpoint_dir = ""
-                self._lora_on = False
-                self._model = load_finetune_checkpoint(self._model, lora_checkpoint_dir)
-                self._lora_checkpoint_dir = lora_checkpoint_dir
-                self._lora_on = True
-        if lora_checkpoint_dir:
-            log("using lora %s" % lora_checkpoint_dir)
-
-    def lora_switch_according_to_config(self):
-        if "finetune" not in self._model_dict.get("filter_caps", []):
-            log(f"Model {self._model_name} does not support finetune")
-            self.lora_switch(lora_checkpoint_dir="")
-            return
-
-        cfg = get_active_loras({
-            self._model_name: self._model_dict
-        })[self._model_name]
-        # {
-        #     "lora_mode": "specific",
-        #     "specific_lora_run_id": "lora-20230614-164840",
-        #     "specific_checkpoint": "iter0666"
-        # }
-
-        if cfg["lora_mode"] not in ["specific", "latest-best"]:
-            self.lora_switch(lora_checkpoint_dir="")
-            return
-        lora_checkpoint_dir = ""
-        some_problem_with_explicit = False
-        if cfg["lora_mode"] == "specific":
-            t = os.path.join(env.DIR_LORAS, cfg["specific_lora_run_id"], "checkpoints", cfg["specific_checkpoint"])
-            if os.path.isdir(t):
-                lora_checkpoint_dir = t
-            else:
-                log("lora cannot find \"%s\", switching to latest-best" % t)
-                some_problem_with_explicit = True
-        if cfg["lora_mode"] == "latest-best" or some_problem_with_explicit:
-            tmp = best_lora.find_best_lora(self._model_name)
-            lora_checkpoint_dir = tmp["path"]
-        self.lora_switch(lora_checkpoint_dir=lora_checkpoint_dir)
-=======
-            logging.error(traceback.format_exc())
->>>>>>> 8a6e400e
+            logging.error(traceback.format_exc())