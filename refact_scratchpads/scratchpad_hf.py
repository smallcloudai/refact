import torch as th
import time
<<<<<<< HEAD
import json
import os
=======
import termcolor
>>>>>>> e1bce4b0

from refact_scratchpads.scratchpad_utils import trim_context_infill

from typing import List, Any, Dict, Optional, Union, Callable, Set


class EncodingWrapper:

    def __init__(self, tokenizer):
        self._tokenizer = tokenizer

    def encode(self, text: str) -> List[int]:
        return self._tokenizer.encode(text, add_special_tokens=False)

    def decode(self, tokens: List[int]) -> str:
        return self._tokenizer.decode(tokens)


class ScratchpadHuggingfaceBase:

    def __init__(
        self,
        tokenizer,
        max_tokens: int,
        logger: Callable,
        stop_tokens: Union[str, List[str]],
        created: float,
        **unused
    ):
        self._tokenizer = tokenizer
        self._tokenizer_skip_first = bool(tokenizer.encode(""))    # XXX: replace with add_special_tokens=False ?
        self._max_tokens = max_tokens
        self._logger = logger
        self._created = created

        self._stop_lf = False
        self._stop_lf_lf = False
        self._stop_tokens: Set[int] = set()
        if isinstance(stop_tokens, str):
            stop_tokens = [stop_tokens]
        for s in stop_tokens:
            if s == "\n":
                self._stop_lf = True
                continue
            if s == "\n\n":
                self._stop_lf_lf = True
                continue
            t = self._tokenizer.encode(s)
            if len(t) == 1:
                self._stop_tokens.add(t[0])
            else:
                self._logger("ScratchpadBase: cannot use '%s' as a stop token" % (s.replace("\n", "\\n")))

        self._tokens_produced = 0
        self._completion = []
        self._eos_token = tokenizer.eos_token_id
        self._special_tokens = {
            *map(self._encode_one_token, filter(lambda x: isinstance(x, str), tokenizer.special_tokens_map.values())),
            *tokenizer.additional_special_tokens_ids
        }

        self.needs_upload = False
        self.finish_reason = ""

        for k, v in unused.items():
            self.debuglog("ScratchpadHuggingfaceBase: unused parameter '%s' = '%s'" % (k, v))

    def after_token_selection(self, m, chosen_token: th.Tensor, **unused) -> Dict[str, Any]:
        t = chosen_token.item()
<<<<<<< HEAD
=======
        self.debuglog("%05d %s" % (t, self._tokenizer.decode([t]).replace("\n", "\\n")))
>>>>>>> e1bce4b0

        if t in [self._tokenizer.eos_token_id]:
            self.finish_reason = "eot"
        elif t in self._special_tokens:
            self.finish_reason = "special-token"

        if not self.finish_reason:
            self._completion.append(t)
        if t in self._stop_tokens:
            self.finish_reason = "stoptoken"

        t_str = self._tokenizer.decode([t])
        if self._stop_lf and t_str.startswith("\n"):
            self.finish_reason = "stop-lf"
        if self._stop_lf_lf and t_str.startswith("\n\n"):
            self.finish_reason = "stop-lflf"

        self._tokens_produced += 1
        if self._tokens_produced % 5 == 0:
            self.needs_upload = True

        return dict()

    def _encode_one_token(self, text: str) -> int:
        tokens = self._tokenizer.encode(text)
        if self._tokenizer_skip_first:
            tokens = tokens[1:]
        if len(tokens) != 1:
            raise ValueError(f"Must be single token, have {tokens} for '{text}'")
        return tokens[0]

    def encode_without_special_tokens(self, txt: str) -> List[int]:
        if hasattr(self._tokenizer, "tokenizer_copy_but_does_not_encode_special_tokens"):
            t = self._tokenizer.tokenizer_copy_but_does_not_encode_special_tokens
        else:
            t = self._tokenizer.backend_tokenizer
        return t.encode(txt, add_special_tokens=False).ids

    @property
    def generated_tokens_n(self):
        return self._tokens_produced

    def prompt(self, T: int):
        raise NotImplementedError()

    def completion(self, final: bool):
        raise NotImplementedError()

    def toplevel_fields(self):
        return {}

    def debuglog(self, *args):
        elapsed = time.time() - self._created
        self._logger("%4.0fms" % (elapsed * 1000,), *args)


class ScratchpadHuggingfaceCompletion(ScratchpadHuggingfaceBase):

    def __init__(self, prompt: str, **kwargs):
        super().__init__(**kwargs)
        self._prompt = prompt

    def prompt(self, T: int):
        return self._tokenizer.encode(self._prompt)

    def completion(self, final: bool):
        return {"text": self._tokenizer.decode(self._completion)}


class ScratchpadHuggingface(ScratchpadHuggingfaceBase):

    def __init__(
            self,
            sources: Dict[str, str],
            cursor_file: str,
            cursor0: int,
            cursor1: int,
            ignore_special_tokens: bool = True,
            **kwargs
    ):
        super().__init__(**kwargs)

        assert cursor0 == cursor1

        self._cursor_file = cursor_file
        self._cursor = cursor0
        self._ignore_special_tokens = ignore_special_tokens
        self._code = sources[cursor_file]

        self._prefix: Optional[str] = None
        self._suffix: Optional[str] = None
        self._suffix_line0cut: Optional[str] = None
        self._completion = []

        self._tokens_produced = 0
        self._fim_prefix = self._encode_one_token("<fim_prefix>")
        self._fim_suffix = self._encode_one_token("<fim_suffix>")
        self._fim_middle = self._encode_one_token("<fim_middle>")

    def prompt(self, T: int):
        self._prefix = self._code[:self._cursor]
        # Why we need to cut the line right of the cursor?
        # Example 1:
        # function_call(param1, GENERATED_TONENS<EOF>)
        # => everything works right
        # Example 2:
        # function_call(param1, GENERATED_TONENS)\nMORE_TOKENS\nSOME_OTHER_CALL(OTHER_PARAM<EOF>)
        #                                        ^^ but we stop here because we need single line completion
        # => we have two closing parenthesis.
        # self._suffix = "".join(self._code[self._cursor:].splitlines(keepends=True)[1:])
        self._suffix = self._code[self._cursor:]
        self._suffix_line0cut = "".join(self._code[self._cursor:].splitlines(keepends=True)[1:])
        self._completion.clear()

        prefix_cut, suffix_cut = trim_context_infill(
            self._prefix, self._suffix, EncodingWrapper(self._tokenizer), T - self._max_tokens
        )
        self.debuglog(
            f"ScratchpadHuggingfaceFIM prompt prefix {len(prefix_cut)} chars, "
            f"suffix {len(suffix_cut)} chars, T={T} max_tokens={self._max_tokens}"
        )
        if self._ignore_special_tokens:
            prefix_cut_tokens = self.encode_without_special_tokens(prefix_cut)
            suffix_cut_tokens = self.encode_without_special_tokens(suffix_cut)
        else:
            prefix_cut_tokens = self._tokenizer.encode(prefix_cut)
            suffix_cut_tokens = self._tokenizer.encode(suffix_cut)

        prompt: List[int] = [
            self._fim_prefix,
            *prefix_cut_tokens,
            self._fim_suffix,
            *suffix_cut_tokens,
            self._fim_middle,
        ]
        # self.debuglog("-"*40)
        # self.debuglog(self._tokenizer.decode(prompt))
        # self.debuglog("-"*40)
        return prompt

    def completion(self, final: bool):
        assert self._prefix is not None
        assert self._suffix is not None
        completion = self._tokenizer.decode(self._completion)
        if self.finish_reason == "eot":
            # Correct stop
            return {self._cursor_file: self._prefix + completion + self._suffix}
        else:
            # "stop-lf" or "length" or not stopped yet (empty reason), it's better to remove first line remainder
            return {self._cursor_file: self._prefix + completion + self._suffix_line0cut}


class ScratchpadRefactFIM(ScratchpadHuggingfaceBase):

    def __init__(
            self,
            sources: Dict[str, str],
            cursor_file: str,
            cursor0: int,
            cursor1: int,
            ignore_special_tokens: bool = True,
            **kwargs
    ):
        super().__init__(**kwargs)

        assert cursor0 == cursor1

        self._cursor_file = cursor_file
        self._cursor = cursor0
        self._ignore_special_tokens = ignore_special_tokens
        self._code = sources[cursor_file]

        self._prefix: Optional[str] = None
        self._suffix: Optional[str] = None
        self._suffix_line0cut: Optional[str] = None
        self._completion = []

        self._tokens_produced = 0
        self._fim_prefix = self._encode_one_token("<fim_prefix>")
        self._fim_suffix = self._encode_one_token("<fim_suffix>")
        self._fim_middle = self._encode_one_token("<fim_middle>")

    def prompt(self, T: int):
        self._prefix = self._code[:self._cursor]
        # Why we need to cut the line right of the cursor?
        # Example 1:
        # function_call(param1, GENERATED_TONENS<EOF>)
        # => everything works right
        # Example 2:
        # function_call(param1, GENERATED_TONENS)\nMORE_TOKENS\nSOME_OTHER_CALL(OTHER_PARAM<EOF>)
        #                                        ^^ but we stop here because we need single line completion
        # => we have two closing parenthesis.
        # self._suffix = "".join(self._code[self._cursor:].splitlines(keepends=True)[1:])
        self._suffix = self._code[self._cursor:]
        self._suffix_line0cut = "".join(self._code[self._cursor:].splitlines(keepends=True)[1:])
        self._completion.clear()

        prefix_cut, suffix_cut = trim_context_infill(
            self._prefix, self._suffix, EncodingWrapper(self._tokenizer), T - self._max_tokens
        )
        self.debuglog(
            f"ScratchpadRefactFIM prompt prefix {len(prefix_cut)} chars, "
            f"suffix {len(suffix_cut)} chars, T={T} max_tokens={self._max_tokens}"
        )
        if self._ignore_special_tokens:
            prefix_cut_tokens = self.encode_without_special_tokens(prefix_cut)
            suffix_cut_tokens = self.encode_without_special_tokens(suffix_cut)
        else:
            prefix_cut_tokens = self._tokenizer.encode(prefix_cut)
            suffix_cut_tokens = self._tokenizer.encode(suffix_cut)

        prompt: List[int] = [
            self._fim_suffix,
            *suffix_cut_tokens,
            self._fim_prefix,
            *prefix_cut_tokens,
            self._fim_middle,
        ]
        # self.debuglog("-"*40)
        # self.debuglog(self._tokenizer.decode(prompt))
        # self.debuglog("-"*40)
        return prompt

    def completion(self, final: bool):
        assert self._prefix is not None
        assert self._suffix is not None
        completion = self._tokenizer.decode(self._completion)
        if self.finish_reason == "eot":
            # Correct stop
            return {self._cursor_file: self._prefix + completion + self._suffix}
        else:
            # "stop-lf" or "length" or not stopped yet (empty reason), it's better to remove first line remainder
            return {self._cursor_file: self._prefix + completion + self._suffix_line0cut}



class ScratchpadCodeLlama(ScratchpadHuggingfaceBase):

    def __init__(self, sources: Dict[str, str], cursor_file: str, cursor0: int, cursor1: int, **kwargs):
        super().__init__(**kwargs)

        assert cursor0 == cursor1

        self._cursor_file = cursor_file
        self._cursor = cursor0
        self._code = sources[cursor_file]

        self._prefix: Optional[str] = None
        self._suffix: Optional[str] = None
        self._completion = []

        self._tokens_produced = 0
        self._fim_prefix = self._encode_one_token("<PRE>")
        self._fim_suffix = self._encode_one_token("<SUF>")
        self._fim_middle = self._encode_one_token("<MID>")
        self._fim_eot = self._encode_one_token("<EOT>")
        self._special_tokens.update({
            self._fim_prefix, self._fim_suffix, self._fim_middle, self._fim_eot,
        })

    def prompt(self, T: int):
        self._prefix = self._code[:self._cursor]
        self._suffix = "".join(self._code[self._cursor:].splitlines(keepends=True)[1:])
        self._completion.clear()

        prefix_cut, suffix_cut = trim_context_infill(
            self._prefix, self._suffix, EncodingWrapper(self._tokenizer), T - self._max_tokens)
        prompt: List[int] = [
            self._eos_token,
            self._fim_prefix,
            *self._tokenizer.encode(prefix_cut),
            self._fim_suffix,
            *self._tokenizer.encode(suffix_cut),
            self._fim_middle,
        ]
        return prompt

    def completion(self, final: bool):
        assert self._prefix is not None
        assert self._suffix is not None
        return {
            self._cursor_file: self._prefix + self._tokenizer.decode(self._completion) + self._suffix,
        }


class ScratchpadChatBase(ScratchpadHuggingfaceBase):

    def __init__(self, messages: List[Dict[str, str]], **kwargs):
        super().__init__(**kwargs)

        self._messages = messages

    def _prompt(self) -> str:
        raise NotImplementedError()

    def prompt(self, T: int):
        self._completion = []
        text = self._prompt()
        tokens = self._tokenizer.encode(text)
        self.debuglog(termcolor.colored(str(self._messages), "yellow"))
        self.debuglog(termcolor.colored(text, "red"))
        self.debuglog(f"prompt {len(tokens)} tokens")
        return tokens

    def completion(self, final: bool):
        return {
            "chat__role": "assistant",
            "chat__content": self._tokenizer.decode(self._completion),
        }


class ScratchpadHuggingfaceStarChat(ScratchpadChatBase):

    def __init__(self, *args, **kwargs):
        super().__init__(*args, **kwargs)

        self._chat_end = self._encode_one_token("<|end|>")
        self._chat_system = self._encode_one_token("<|system|>")
        self._chat_assistant = self._encode_one_token("<|assistant|>")
        self._chat_user = self._encode_one_token("<|user|>")

    def _prompt(self) -> str:
        def _wrap_system_token(t: int) -> str:
            return self._tokenizer.decode([t]) + "\n"

        text = _wrap_system_token(self._chat_system) + "\n" + _wrap_system_token(self._chat_end)
        for message in self._messages:
            if message["content"] == "":
                continue
            if message["role"] == "user":
                text += _wrap_system_token(self._chat_user)
            else:
                text += _wrap_system_token(self._chat_assistant)
            text += message["content"] + _wrap_system_token(self._chat_end)
        text += _wrap_system_token(self._chat_assistant)
        return text


class ScratchpadHuggingfaceWizard(ScratchpadChatBase):

    def _prompt(self) -> str:
        text = ""
        for message in self._messages:
            if message["content"] == "":
                continue
            if message["role"] == "user":
                text += "USER: "
            else:
                text += "ASSISTANT: "
            text += message["content"].strip() + "\n\n"
        text += "ASSISTANT:"
        return text


class ScratchpadHuggingfaceLlama2(ScratchpadChatBase):

    def _prompt(self) -> str:
        text = "<<SYS>>\n" \
               "You are a helpful, respectful and honest assistant. Always answer as helpfully as possible, " \
               "while being safe.  Your answers should not include any harmful, unethical, racist, sexist, " \
               "toxic, dangerous, or illegal content. Please ensure that your responses are socially unbiased " \
               "and positive in nature. If a question does not make any sense, or is not factually coherent, " \
               "explain why instead of answering something not correct. If you don't know the answer to a " \
               "question, please don't share false information.\n" \
               "<</SYS>>\n"
        for message in self._messages:
            if message["content"] == "":
                continue
            if message["role"] == "user":
                text += f"[INST]: {message['content']}[/INST]"
            else:
                text += message["content"] + "\n"
        return text


class ScratchpadHuggingfaceRefact(ScratchpadChatBase):

    def __init__(self, *args, **kwargs):
        super().__init__(*args, **kwargs)
        self._esc_token = self._encode_one_token("<empty_output>")

    def _prompt(self) -> str:
        esc = self._tokenizer.decode(self._esc_token)
        system_prompt = "You are a chat bot"
        text = f"{esc}SYSTEM {system_prompt}\n"
        for message in self._messages:
            if message["content"] == "":
                continue
            if message["role"] == "user":
                text += f"{esc}USER "
            else:
                text += f"{esc}ASSISTANT "
            text += message["content"] + "\n"
        text += f"{esc}ASSISTANT "
        return text<|MERGE_RESOLUTION|>--- conflicted
+++ resolved
@@ -1,11 +1,8 @@
 import torch as th
 import time
-<<<<<<< HEAD
 import json
 import os
-=======
 import termcolor
->>>>>>> e1bce4b0
 
 from refact_scratchpads.scratchpad_utils import trim_context_infill
 
@@ -75,10 +72,6 @@
 
     def after_token_selection(self, m, chosen_token: th.Tensor, **unused) -> Dict[str, Any]:
         t = chosen_token.item()
-<<<<<<< HEAD
-=======
-        self.debuglog("%05d %s" % (t, self._tokenizer.decode([t]).replace("\n", "\\n")))
->>>>>>> e1bce4b0
 
         if t in [self._tokenizer.eos_token_id]:
             self.finish_reason = "eot"
