import { useEffect } from "react";
import { useLocalStorage } from "usehooks-ts";
import { isLogOut, isOpenExternalUrl, isSetupHost } from "../events";
import { useAppDispatch, useConfig } from "../app/hooks";
import { updateConfig } from "../features/Config/configSlice";
import { setFileInfo } from "../events";

export function useEventBusForApp() {
  const config = useConfig();
  const [addressURL, setAddressURL] = useLocalStorage("lspUrl", "");
  const [apiKey, setApiKey] = useLocalStorage("apiKey", "");
  const dispatch = useAppDispatch();

  useEffect(() => {
    if (config.host !== "web") {
<<<<<<< HEAD
      // eslint-disable-next-line no-console
      console.log("not web");
=======
>>>>>>> ee0d7afa
      return;
    }
    const listener = (event: MessageEvent) => {
      if (event.source !== window) {
        return;
      }

      if (updateConfig.match(event.data)) {
        dispatch(updateConfig(event.data.payload));
      }

      if (setFileInfo.match(event.data)) {
        dispatch(setFileInfo(event.data.payload));
      }

      if (isOpenExternalUrl(event.data)) {
        const { url } = event.data.payload;
        window.open(url, "_blank")?.focus();
      }

      if (isSetupHost(event.data)) {
        const { host } = event.data.payload;
        if (host.type === "cloud") {
          setAddressURL("Refact");
          setApiKey(host.apiKey);
        } else if (host.type === "self") {
          setAddressURL(host.endpointAddress);
          setApiKey("any-will-work-for-local-server");
        } else {
          setAddressURL(host.endpointAddress);
          setApiKey(host.apiKey);
        }
        dispatch(updateConfig({ addressURL, apiKey }));
      }

      if (isLogOut(event.data)) {
        setAddressURL("");
        setApiKey("");
        dispatch(updateConfig({ addressURL, apiKey }));
      }
    };

    window.addEventListener("message", listener);

    return () => {
      window.removeEventListener("message", listener);
    };
  }, [setApiKey, setAddressURL, config.host, dispatch, addressURL, apiKey]);

  useEffect(() => {
    if (config.host !== "web") {
      return;
    }
    dispatch(updateConfig({ addressURL, apiKey }));
  }, [apiKey, addressURL, dispatch]);
}<|MERGE_RESOLUTION|>--- conflicted
+++ resolved
@@ -13,11 +13,6 @@
 
   useEffect(() => {
     if (config.host !== "web") {
-<<<<<<< HEAD
-      // eslint-disable-next-line no-console
-      console.log("not web");
-=======
->>>>>>> ee0d7afa
       return;
     }
     const listener = (event: MessageEvent) => {
