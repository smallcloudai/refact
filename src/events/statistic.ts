import { ChatContextFile } from ".";

export enum EVENT_NAMES_FROM_STATISTIC {
  BACK_FROM_STATISTIC = "back_from_statistic",
  REQUEST_FILL_IN_THE_MIDDLE_DATA = "statistics_request_fill_in_the_middle_data",
}

export enum EVENT_NAMES_TO_STATISTIC {
  REQUEST_STATISTIC_DATA = "request_statistic_data",
  RECEIVE_STATISTIC_DATA = "receive_statistic_data",
  RECEIVE_STATISTIC_DATA_ERROR = "receive_statistic_data_error",
  SET_LOADING_STATISTIC_DATA = "set_loading_statistic_data",

  RECEIVE_FILL_IN_THE_MIDDLE_DATA = "fill_in_the_middle_data_response",
  RECEIVE_FILL_IN_THE_MIDDLE_DATA_ERROR = "fill_in_the_middle_data_error",
}

interface BaseAction {
  type: EVENT_NAMES_FROM_STATISTIC | EVENT_NAMES_TO_STATISTIC;
  payload?: { data?: string; [key: string]: unknown };
}

export interface ActionFromStatistic extends BaseAction {
  type: EVENT_NAMES_FROM_STATISTIC;
}

export function isActionFromStatistic(
  action: unknown,
): action is ActionFromStatistic {
  if (!action) return false;
  if (typeof action !== "object") return false;
  if (!("type" in action)) return false;
  if (typeof action.type !== "string") return false;
  const ALL_EVENT_NAMES: Record<string, string> = {
    ...EVENT_NAMES_FROM_STATISTIC,
  };
  return Object.values(ALL_EVENT_NAMES).includes(action.type);
}

export interface ActionToStatistic extends BaseAction {
  type: EVENT_NAMES_TO_STATISTIC;
}

export interface RequestDataForStatistic extends ActionToStatistic {
  type: EVENT_NAMES_TO_STATISTIC.REQUEST_STATISTIC_DATA;
}

export interface SetLoadingStatisticData extends ActionToStatistic {
  type: EVENT_NAMES_TO_STATISTIC.SET_LOADING_STATISTIC_DATA;
}

export function isActionToStatistic(
  action: unknown,
): action is ActionToStatistic {
  if (!action) return false;
  if (typeof action !== "object") return false;
  if (!("type" in action)) return false;
  if (typeof action.type !== "string") return false;
  const ALL_EVENT_NAMES: Record<string, string> = {
    ...EVENT_NAMES_TO_STATISTIC,
  };
  return Object.values(ALL_EVENT_NAMES).includes(action.type);
}

export function isRequestDataForStatistic(
  action: unknown,
): action is RequestDataForStatistic {
  if (!isActionToStatistic(action)) return false;
  return action.type === EVENT_NAMES_TO_STATISTIC.REQUEST_STATISTIC_DATA;
}

export function isReceiveDataForStatistic(
  action: unknown,
): action is RequestDataForStatistic {
  if (!isActionToStatistic(action)) return false;
  return action.type === EVENT_NAMES_TO_STATISTIC.RECEIVE_STATISTIC_DATA;
}

export interface ReceiveDataForStatisticError extends ActionToStatistic {
  type: EVENT_NAMES_TO_STATISTIC.RECEIVE_STATISTIC_DATA_ERROR;
  payload: {
    data: string;
    message: string;
  };
}

export function isReceiveDataForStatisticError(
  action: unknown,
): action is ReceiveDataForStatisticError {
  if (!isActionToStatistic(action)) return false;
  return action.type === EVENT_NAMES_TO_STATISTIC.RECEIVE_STATISTIC_DATA_ERROR;
}

<<<<<<< HEAD
export interface RequestFillInTheMiddleData extends ActionFromStatistic {
  type: EVENT_NAMES_FROM_STATISTIC.REQUEST_FILL_IN_THE_MIDDLE_DATA;
}

export function isRequestFillInTheMiddleData(
  action: unknown,
): action is RequestFillInTheMiddleData {
  if (!isActionFromStatistic(action)) return false;
  return (
    action.type === EVENT_NAMES_FROM_STATISTIC.REQUEST_FILL_IN_THE_MIDDLE_DATA
  );
}

export interface ReceiveFillInTheMiddleData extends ActionToStatistic {
  type: EVENT_NAMES_TO_STATISTIC.RECEIVE_FILL_IN_THE_MIDDLE_DATA;
  payload: { files: ChatContextFile[] };
}

export function isReceiveFillInTheMiddleData(
  action: unknown,
): action is ReceiveFillInTheMiddleData {
  if (!isActionToStatistic(action)) return false;
  if (action.type !== EVENT_NAMES_TO_STATISTIC.RECEIVE_FILL_IN_THE_MIDDLE_DATA)
    return false;
  if (!("payload" in action)) return false;
  if (!action.payload) return false;
  if (typeof action.payload !== "object") return false;
  if (!("files" in action.payload)) return false;
  return Array.isArray(action.payload.files);
}

export interface ReceiveFillInTheMiddleDataError extends ActionToStatistic {
  type: EVENT_NAMES_TO_STATISTIC.RECEIVE_FILL_IN_THE_MIDDLE_DATA_ERROR;
  payload: { message: string };
}

export function isReceiveFillInTheMiddleDataError(
  action: unknown,
): action is ReceiveFillInTheMiddleDataError {
  if (!isActionToStatistic(action)) return false;
  return (
    action.type !==
    EVENT_NAMES_TO_STATISTIC.RECEIVE_FILL_IN_THE_MIDDLE_DATA_ERROR
  );
=======
export function isSetLoadingStatisticData(
  action: unknown,
): action is SetLoadingStatisticData {
  if (!isActionToStatistic(action)) return false;
  return action.type === EVENT_NAMES_TO_STATISTIC.SET_LOADING_STATISTIC_DATA;
>>>>>>> 99a565c5
}<|MERGE_RESOLUTION|>--- conflicted
+++ resolved
@@ -91,7 +91,6 @@
   return action.type === EVENT_NAMES_TO_STATISTIC.RECEIVE_STATISTIC_DATA_ERROR;
 }
 
-<<<<<<< HEAD
 export interface RequestFillInTheMiddleData extends ActionFromStatistic {
   type: EVENT_NAMES_FROM_STATISTIC.REQUEST_FILL_IN_THE_MIDDLE_DATA;
 }
@@ -136,11 +135,11 @@
     action.type !==
     EVENT_NAMES_TO_STATISTIC.RECEIVE_FILL_IN_THE_MIDDLE_DATA_ERROR
   );
-=======
+}
+
 export function isSetLoadingStatisticData(
   action: unknown,
 ): action is SetLoadingStatisticData {
   if (!isActionToStatistic(action)) return false;
   return action.type === EVENT_NAMES_TO_STATISTIC.SET_LOADING_STATISTIC_DATA;
->>>>>>> 99a565c5
 }