--- conflicted
+++ resolved
@@ -66,15 +66,12 @@
 );
 
 export const setToolUse = createAction<ToolUse>("chatThread/setToolUse");
-<<<<<<< HEAD
 export const getSelectedToolUse = (state: RootState) =>
   state.chat.thread.tool_use;
 
-=======
 export const saveTitle = createAction<PayloadWithIdAndTitle>(
   "chatThread/saveTitle",
 );
->>>>>>> 6a639bbf
 // TODO: This is the circular dep when imported from hooks :/
 const createAppAsyncThunk = createAsyncThunk.withTypes<{
   state: RootState;
