import { RootState } from "../../../app/store";
import { createSelector } from "@reduxjs/toolkit";
import { isToolMessage } from "../../../services/refact/types";

export const selectThread = (state: RootState) => state.chat.thread;
export const selectThreadTitle = (state: RootState) => state.chat.thread.title;
export const selectChatId = (state: RootState) => state.chat.thread.id;
export const selectModel = (state: RootState) => state.chat.thread.model;
export const selectMessages = (state: RootState) => state.chat.thread.messages;
export const selectToolUse = (state: RootState) => state.chat.tool_use;
export const selectIsWaiting = (state: RootState) =>
  state.chat.waiting_for_response;
export const selectIsStreaming = (state: RootState) => state.chat.streaming;
export const selectPreventSend = (state: RootState) => state.chat.prevent_send;
export const selectChatError = (state: RootState) => state.chat.error;
export const selectSendImmediately = (state: RootState) =>
  state.chat.send_immediately;
export const getSelectedSystemPrompt = (state: RootState) =>
  state.chat.system_prompt;

<<<<<<< HEAD
export const toolMessagesSelector = createSelector(
  selectMessages,
  (messages) => {
    return messages.filter(isToolMessage);
  },
);

export const selectToolResultById = createSelector(
  [toolMessagesSelector, (_, id?: string) => id],
  (messages, id) => {
    return messages.find((message) => message.content.tool_call_id === id)
      ?.content;
  },
);
=======
export const getSelectedToolUse = (state: RootState) =>
  state.chat.thread.tool_use;
>>>>>>> fd8995c2
<|MERGE_RESOLUTION|>--- conflicted
+++ resolved
@@ -18,7 +18,6 @@
 export const getSelectedSystemPrompt = (state: RootState) =>
   state.chat.system_prompt;
 
-<<<<<<< HEAD
 export const toolMessagesSelector = createSelector(
   selectMessages,
   (messages) => {
@@ -33,7 +32,5 @@
       ?.content;
   },
 );
-=======
 export const getSelectedToolUse = (state: RootState) =>
-  state.chat.thread.tool_use;
->>>>>>> fd8995c2
+  state.chat.thread.tool_use;