--- conflicted
+++ resolved
@@ -1,8 +1,6 @@
-<<<<<<< HEAD
+
 import { GetChatTitleActionPayload, GetChatTitleResponse } from "./chat";
-=======
 import { DiffApplyErrorResponse } from "./diffs";
->>>>>>> 32fff25a
 
 export type ChatRole =
   | "user"
