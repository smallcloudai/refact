--- conflicted
+++ resolved
@@ -1,12 +1,9 @@
 import { getApiKey } from "../utils/ApiKey";
 const CHAT_URL = `/v1/chat`;
 const CAPS_URL = `/v1/caps`;
-<<<<<<< HEAD
 const STATISTIC_URL = `/v1/get-dashboard-plots`;
-=======
 const AT_COMMAND_COMPLETION = "/v1/at-command-completion";
 const AT_COMMAND_PREVIEW = "/v1/at-command-preview";
->>>>>>> c159fa7b
 
 export type ChatRole = "user" | "assistant" | "context_file" | "system";
 
