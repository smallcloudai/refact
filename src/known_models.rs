pub const KNOWN_MODELS: &str = r####"
{
    "code_completion_models": {
        "bigcode/starcoder": {
            "n_ctx": 4096,
            "supports_scratchpads": {
                "FIM-PSM": {
                    "context_format": "starcoder",
                    "rag_ratio": 0.5
                },
                "FIM-SPM": {}
            },
            "default_scratchpad": "FIM-PSM",
            "similar_models": [
                "bigcode/starcoderbase",
                "starcoder/15b/base",
                "starcoder/15b/plus",
                "starcoder/1b/base",
                "starcoder/3b/base",
                "starcoder/7b/base",
                "wizardcoder/15b",
                "starcoder/1b/vllm",
                "starcoder/3b/vllm",
                "starcoder/7b/vllm",
                "starcoder2/3b/base",
                "starcoder2/7b/base",
                "starcoder2/15b/base",
                "starcoder2/3b/vllm",
                "starcoder2/7b/vllm",
                "starcoder2/15b/vllm",
                "starcoder2/3b/neuron",
                "starcoder2/7b/neuron",
                "starcoder2/15b/neuron",
                "starcoder2/3b",
                "starcoder2/7b",
                "starcoder2/15b",
                "bigcode/starcoder2-3b",
                "bigcode/starcoder2-7b",
                "bigcode/starcoder2-15b"
            ]
        },
        "smallcloudai/Refact-1_6B-fim": {
            "n_ctx": 4096,
            "supports_scratchpads": {
                "FIM-PSM": {},
                "FIM-SPM": {
                    "context_format": "default",
                    "rag_ratio": 0
                }
            },
            "default_scratchpad": "FIM-SPM",
            "similar_models": [
                "Refact/1.6B",
                "Refact/1.6B/vllm"
            ]
        },
        "codellama/CodeLlama-13b-hf": {
            "n_ctx": 4096,
            "supports_scratchpads": {
                "FIM-PSM": {
                    "fim_prefix": "<PRE>",
                    "fim_suffix": "<SUF>",
                    "fim_middle": "<MID>",
                    "eot": "<EOT>",
                    "eos": "</s>"
                }
            },
            "default_scratchpad": "FIM-PSM",
            "similar_models": [
                "codellama/7b"
            ]
        },
        "deepseek-coder/1.3b/base": {
            "n_ctx": 4096,
            "supports_scratchpads": {
                "FIM-PSM": {
                    "fim_prefix": "<｜fim▁begin｜>",
                    "fim_suffix": "<｜fim▁hole｜>",
                    "fim_middle": "<｜fim▁end｜>",
                    "eot": "<|EOT|>"
                }
            },
            "default_scratchpad": "FIM-PSM",
            "similar_models": [
                "deepseek-coder/5.7b/mqa-base",
                "deepseek-coder/1.3b/vllm",
                "deepseek-coder/5.7b/vllm"
            ]
        },
        "stable/3b/code": {
            "n_ctx": 4096,
            "supports_scratchpads": {
                "FIM-PSM": {},
                "FIM-SPM": {}
            },
            "default_scratchpad": "FIM-PSM",
            "similar_models": []
        },
        "llama3/8b/instruct": {
            "n_ctx": 8192,
            "supports_scratchpads": {
                "REPLACE": {
                    "token_bos": "<|begin_of_text|>",
                    "token_esc": "<|eot_id|>",
                    "keyword_system": "<|start_header_id|>system<|end_header_id|>\n\n",
                    "keyword_user": "<|start_header_id|>user<|end_header_id|>\n\n",
                    "keyword_assistant": "<|start_header_id|>assistant<|end_header_id|>\n\n",
                    "eot": "<|eot_id|>"
                }
            },
            "default_scratchpad": "REPLACE",
            "similar_models": [
                "llama3/8b/instruct/neuron",
                "llama3/8b/instruct/vllm",
                "llama3.1/8b/instruct",
                "llama3.1/8b/instruct/vllm",
                "llama3.2/3b/instruct",
                "llama3.2/3b/instruct/vllm",
                "llama3.2/1b/instruct",
                "llama3.2/1b/instruct/vllm"
            ]
        },
        "qwen2.5/coder/0.5b/instruct": {
            "n_ctx": 8192,
            "supports_scratchpads": {
                "REPLACE": {
                    "token_bos": "",
                    "token_esc": "",
                    "keyword_system": "<|im_start|>system\n",
                    "keyword_user": "<|im_start|>user\n",
                    "keyword_assistant": "<|im_start|>assistant\n",
                    "eot": "<|im_end|>"
                }
            },
            "default_scratchpad": "REPLACE",
            "similar_models": [
                "qwen2.5/coder/1.5b/instruct",
                "qwen2.5/coder/1.5b/instruct/vllm",
                "qwen2.5/coder/3b/instruct",
                "qwen2.5/coder/3b/instruct/vllm",
                "qwen2.5/coder/7b/instruct/gptq8bit",
                "qwen2.5/coder/7b/instruct",
                "qwen2.5/coder/7b/instruct/vllm",
                "qwen2.5/coder/14b/instruct/gptq8bit",
                "qwen2.5/coder/14b/instruct",
                "qwen2.5/coder/14b/instruct/vllm",
                "qwen2.5/coder/32b/instruct/gptq8bit",
                "qwen2.5/coder/32b/instruct",
                "qwen2.5/coder/32b/instruct/vllm"
            ]
        },
        "qwen2.5/coder/0.5b/base": {
            "n_ctx": 8192,
            "supports_scratchpads": {
                "FIM-PSM": {
                    "fim_prefix": "<|fim_prefix|>",
                    "fim_suffix": "<|fim_suffix|>",
                    "fim_middle": "<|fim_middle|>",
                    "eot": "<|endoftext|>"
                }
            },
            "default_scratchpad": "FIM-PSM",
            "similar_models": [
                "qwen2.5/coder/1.5b/base",
                "qwen2.5/coder/3b/base",
                "qwen2.5/coder/7b/base",
                "qwen2.5/coder/14b/base",
                "qwen2.5/coder/32b/base",
                "qwen2.5/coder/1.5b/base/vllm",
                "qwen2.5/coder/3b/base/vllm",
                "qwen2.5/coder/7b/base/vllm",
                "qwen2.5/coder/14b/base/vllm",
                "qwen2.5/coder/32b/base/vllm"
            ]
        }
    },
    "code_chat_models": {
        "gpt-3.5-turbo": {
            "n_ctx": 16384,
            "supports_tools": true,
            "supports_scratchpads": {
                "PASSTHROUGH": {}
            },
            "similar_models": [
                "gpt-3.5-turbo-1106",
                "gpt-3.5-turbo-0125",
                "gpt-4",
                "gpt-4-turbo",
                "gpt-4-turbo-2024-04-09",
                "openai/gpt-3.5-turbo",
                "openai/gpt-4",
                "openai/gpt-4-turbo"
            ]
        },
        "gpt-4o": {
            "n_ctx": 128000,
            "supports_tools": true,
            "supports_multimodality": true,
            "supports_scratchpads": {
                "PASSTHROUGH": {
                }
            },
            "similar_models": [
                "gpt-4o-2024-05-13",
                "gpt-4o-2024-08-06",
                "openai/gpt-4o"
            ]
        },
        "gpt-4o-mini": {
            "n_ctx": 128000,
            "supports_tools": true,
            "supports_multimodality": true,
            "supports_scratchpads": {
                "PASSTHROUGH": {
                }
            },
            "similar_models": [
                "gpt-4o-mini-2024-07-18"
            ]
        },
        "o1-mini": {
            "n_ctx": 128000,
            "supports_tools": true,
            "supports_scratchpads": {
                "PASSTHROUGH": {
                }
            }
        },
        "claude-instant-1.2": {
            "n_ctx": 8096,
            "supports_scratchpads": {
                "PASSTHROUGH": {}
            },
            "similar_models": [
                "claude-2.1",
                "claude-3-haiku",
                "claude-3-opus",
                "claude-3-sonnet"
            ]
        },
        "claude-3-5-sonnet": {
            "n_ctx": 16384,
            "supports_tools": true,
            "supports_multimodality": true,
            "supports_scratchpads": {
                "PASSTHROUGH": {}
            },
            "similar_models": [
                "claude-3-5-sonnet-20240620"
            ]
        },
        "claude-3-5-sonnet-20241022": {
            "n_ctx": 16384,
            "supports_tools": true,
            "supports_multimodality": true,
            "supports_clicks": true,
            "supports_scratchpads": {
                "PASSTHROUGH": {}
            }
        },
        "llama3/8b/instruct": {
            "n_ctx": 4096,
            "supports_scratchpads": {
                "CHAT-GENERIC": {
                    "token_bos": "",
                    "token_esc": "",
                    "keyword_system": "<|start_header_id|>system<|end_header_id|>\n\n",
                    "keyword_user": "<|start_header_id|>user<|end_header_id|>\n\n",
                    "keyword_assistant": "<|start_header_id|>assistant<|end_header_id|>\n\n",
                    "eot": "<|eot_id|>",
                    "stop_list": [
                        "<|eot_id|>"
                    ]
                }
            },
            "similar_models": [
                "llama3/8b/instruct/vllm",
                "llama3/8b/instruct/neuron",
                "meta-llama/llama-3.1-8b-instruct",
                "llama3.1/8b/instruct",
                "llama3.1/8b/instruct/vllm",
                "llama3.2/3b/instruct",
                "llama3.2/3b/instruct/vllm",
                "llama3.2/1b/instruct",
                "llama3.2/1b/instruct/vllm"
            ]
        },
        "wizardlm/7b": {
            "n_ctx": 2048,
            "supports_scratchpads": {
                "CHAT-GENERIC": {
                    "token_bos": "",
                    "token_esc": "",
                    "keyword_system": "<s>",
                    "keyword_user": "\nUSER: ",
                    "keyword_assistant": "\nASSISTANT: ",
                    "eot": "",
                    "stop_list": ["\n\n"]
                }
            },
            "similar_models": [
                "wizardlm/13b",
                "wizardlm/30b"
            ]
        },
        "magicoder/6.7b": {
            "n_ctx": 4096,
            "supports_scratchpads": {
                "CHAT-GENERIC": {
                    "token_bos": "",
                    "token_esc": "",
                    "keyword_system": "",
                    "keyword_user": "\n@@ Instruction\n",
                    "keyword_assistant": "\n@@ Response\n",
                    "stop_list": [],
                    "eot": "<|EOT|>"
                }
            }
        },
        "mistral/7b/instruct-v0.1": {
            "n_ctx": 4096,
            "supports_scratchpads": {
                "CHAT-GENERIC": {
                    "token_bos": "",
                    "token_esc": "",
                    "keyword_system": "",
                    "keyword_user": "[INST] ",
                    "keyword_assistant": "[/INST]\n",
                    "stop_list": [],
                    "eot": "</s>"
                }
            },
            "similar_models": [
                "mixtral/8x7b/instruct-v0.1"
            ]
        },
        "phind/34b/v2": {
            "n_ctx": 4095,
            "supports_scratchpads": {
                "CHAT-GENERIC": {
                    "token_bos": "",
                    "token_esc": "",
                    "keyword_system": "### System Prompt\n",
                    "keyword_user": "\n### User Message\n",
                    "keyword_assistant": "\n### Assistant\n",
                    "stop_list": [],
                    "eot": "</s>"
                }
            }
        },
        "deepseek-coder/6.7b/instruct": {
            "n_ctx": 4096,
            "supports_scratchpads": {
                "CHAT-GENERIC": {
                    "token_bos": "",
                    "token_esc": "",
                    "keyword_system": "",
                    "keyword_user": "### Instruction:\n",
                    "keyword_assistant": "### Response:\n",
                    "stop_list": [],
                    "eot": "<|EOT|>"
                }
            },
            "similar_models": [
                "deepseek-coder/33b/instruct",
                "deepseek-coder/6.7b/instruct-finetune",
                "deepseek-coder/6.7b/instruct-finetune/vllm"
            ]
        },
        "groq-llama-3.1-8b": {
            "n_ctx": 128000,
            "supports_tools": false,
            "supports_multimodality": false,
            "supports_scratchpads": {
                "PASSTHROUGH": {}
            },
            "similar_models": [
                "groq-llama-3.1-70b",
                "groq-llama-3.2-1b",
                "groq-llama-3.2-3b",
                "groq-llama-3.2-11b-vision",
                "groq-llama-3.2-90b-vision"
            ]
        },        
        "cerebras-llama3.1-8b": {
            "n_ctx": 8192,
            "supports_tools": false,
            "supports_multimodality": false,
            "supports_scratchpads": {
                "PASSTHROUGH": {}
            },
            "similar_models": [
                "cerebras-llama3.1-70b"
            ]
<<<<<<< HEAD
=======
        },  
        "qwen2.5/coder/0.5b/instruct": {
            "n_ctx": 8192,
            "supports_tools": false,
            "supports_multimodality": false,
            "supports_scratchpads": {
                "CHAT-GENERIC": {
                    "token_bos": "",
                    "token_esc": "",
                    "keyword_system": "<|im_start|>system\n",
                    "keyword_user": "<|im_start|>user\n",
                    "keyword_assistant": "<|im_start|>assistant\n",
                    "eot": "<|im_end|>",
                    "stop_list": [
                        "<|im_end|>"
                    ]
                }
            },
            "similar_models": [
                "qwen2.5/coder/1.5b/instruct",
                "qwen2.5/coder/1.5b/instruct/vllm",
                "qwen2.5/coder/3b/instruct",
                "qwen2.5/coder/3b/instruct/vllm",
                "qwen2.5/coder/7b/instruct/gptq8bit",
                "qwen2.5/coder/7b/instruct",
                "qwen2.5/coder/7b/instruct/vllm",
                "qwen2.5/coder/14b/instruct/gptq8bit",
                "qwen2.5/coder/14b/instruct",
                "qwen2.5/coder/14b/instruct/vllm",
                "qwen2.5/coder/32b/instruct/gptq8bit",
                "qwen2.5/coder/32b/instruct",
                "qwen2.5/coder/32b/instruct/vllm"
            ]
>>>>>>> ee0af6f3
        }
    },
    "tokenizer_rewrite_path": {
        "Refact/1.6B": "smallcloudai/Refact-1_6B-fim",
        "starcoder2/3b": "bigcode/starcoder2-3b",
        "text-embedding-3-small": "Xenova/text-embedding-ada-002",
        "gpt-3.5-turbo":          "Xenova/gpt-3.5-turbo-16k",
        "gpt-3.5-turbo-1106":     "Xenova/gpt-3.5-turbo-16k",
        "gpt-3.5-turbo-0125":     "Xenova/gpt-3.5-turbo-16k",
        "openai/gpt-3.5-turbo":   "Xenova/gpt-3.5-turbo-16k",
        "gpt-4":                  "Xenova/gpt-4",
        "gpt-4-turbo":            "Xenova/gpt-4",
        "gpt-4-turbo-2024-04-09": "Xenova/gpt-4",
        "gpt-4o":                 "Xenova/gpt-4o",
        "gpt-4o-2024-05-13":      "Xenova/gpt-4o",
        "gpt-4o-2024-08-06":      "Xenova/gpt-4o",
        "gpt-4o-mini":            "Xenova/gpt-4o",
        "gpt-4o-mini-2024-07-18": "Xenova/gpt-4o",
        "o1-mini":                "Xenova/gpt-4o",
        "openai/gpt-4":           "Xenova/gpt-4",
        "openai/gpt-4-turbo":     "Xenova/gpt-4",
        "openai/gpt-4o":          "Xenova/gpt-4o",
        "openai/gpt-4o-mini":     "Xenova/gpt-4o",
        "claude-3-5-sonnet":          "Xenova/claude-tokenizer",
        "claude-3-5-sonnet-20240620": "Xenova/claude-tokenizer",
        "claude-3-5-sonnet-20241022": "Xenova/claude-tokenizer",
        "groq-llama-3.1-8b":      "Xenova/Meta-Llama-3.1-Tokenizer",
        "cerebras-llama3.1-8b":     "Xenova/Meta-Llama-3.1-Tokenizer"
    }
}
"####;<|MERGE_RESOLUTION|>--- conflicted
+++ resolved
@@ -381,7 +381,7 @@
                 "groq-llama-3.2-11b-vision",
                 "groq-llama-3.2-90b-vision"
             ]
-        },        
+        },
         "cerebras-llama3.1-8b": {
             "n_ctx": 8192,
             "supports_tools": false,
@@ -392,9 +392,7 @@
             "similar_models": [
                 "cerebras-llama3.1-70b"
             ]
-<<<<<<< HEAD
-=======
-        },  
+        },
         "qwen2.5/coder/0.5b/instruct": {
             "n_ctx": 8192,
             "supports_tools": false,
@@ -427,7 +425,6 @@
                 "qwen2.5/coder/32b/instruct",
                 "qwen2.5/coder/32b/instruct/vllm"
             ]
->>>>>>> ee0af6f3
         }
     },
     "tokenizer_rewrite_path": {
