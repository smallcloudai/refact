--- conflicted
+++ resolved
@@ -9,14 +9,10 @@
 import { Checkbox } from "../Checkbox";
 import { QuestionMarkCircledIcon } from "@radix-ui/react-icons";
 import { useTourRefs } from "../../features/Tour";
-<<<<<<< HEAD
 import { ToolUseSwitch } from "./ToolUseSwitch";
-import { ToolUse } from "../../features/Chat";
-=======
+import { ToolUse, selectToolUse, setToolUse } from "../../features/Chat";
 import { useCanUseTools } from "../../hooks/useCanUseTools";
 import { useAppDispatch, useAppSelector } from "../../app/hooks";
-import { selectUseTools, setUseTools } from "../../features/Chat/chatThread";
->>>>>>> 4835cae5
 
 type CapsSelectProps = {
   value: string;
@@ -80,12 +76,6 @@
   promptsProps: PromptSelectProps;
   host: Config["host"];
   showControls: boolean;
-<<<<<<< HEAD
-  canUseTools: boolean;
-  toolUse: ToolUse;
-  setToolUse: (value: ToolUse) => void;
-=======
->>>>>>> 4835cae5
 };
 
 const ChatContolCheckBox: React.FC<{
@@ -156,19 +146,13 @@
   promptsProps,
   host,
   showControls,
-<<<<<<< HEAD
-  canUseTools,
-  toolUse,
-  setToolUse,
-=======
->>>>>>> 4835cae5
 }) => {
   const refs = useTourRefs();
   const canUseTools = useCanUseTools();
   const dispatch = useAppDispatch();
-  const useTools = useAppSelector(selectUseTools);
-  const onSetUseTools = useCallback(
-    (value: boolean | string) => dispatch(setUseTools(!!value)),
+  const toolUse = useAppSelector(selectToolUse);
+  const onSetToolUse = useCallback(
+    (value: ToolUse) => dispatch(setToolUse(value)),
     [dispatch],
   );
 
@@ -180,26 +164,6 @@
       direction="column"
       className={classNames(styles.controls)}
     >
-<<<<<<< HEAD
-=======
-      {canUseTools && (
-        <Flex
-          ref={(x) => refs.setUseTools(x)}
-          style={{ alignSelf: "flex-start" }}
-        >
-          <ChatContolCheckBox
-            name="use_tools"
-            checked={useTools}
-            onCheckChange={onSetUseTools}
-            label="Allow model to use tools"
-            infoText="Turn on when asking about your codebase. When tuned on the model can autonomously call functions to gather the best context."
-            href="https://docs.refact.ai/features/ai-chat/"
-            linkText="documentation"
-          />
-        </Flex>
-      )}
-
->>>>>>> 4835cae5
       {Object.entries(checkboxes).map(([key, checkbox]) => {
         if (host === "web" && checkbox.name === "file_upload") {
           return null;
@@ -228,7 +192,7 @@
           ref={(x) => refs.setUseTools(x)}
           style={{ alignSelf: "flex-start" }}
         >
-          <ToolUseSwitch toolUse={toolUse} setToolUse={setToolUse} />
+          <ToolUseSwitch toolUse={toolUse} setToolUse={onSetToolUse} />
         </Flex>
       )}
 
