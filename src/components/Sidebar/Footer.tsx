import React from "react";
import {
  Flex,
  IconButton,
  Text,
  Strong,
  Link,
  DropdownMenu,
  LinkProps,
} from "@radix-ui/themes";
import {
  GearIcon,
  ReloadIcon,
  ExitIcon,
  Link2Icon,
  GitHubLogoIcon,
  DiscordLogoIcon,
} from "@radix-ui/react-icons";

import { Coin } from "../../images";
import styles from "./sidebar.module.css";
import { useConfig } from "../../app/hooks";
<<<<<<< HEAD
import type { Config } from "../../features/Config/configSlice";
=======
import type { Config } from "../../features/Config/reducer";
import { useTourRefs } from "../../features/Tour";
>>>>>>> ee0d7afa

export type LoginInfoProps = {
  email: string;
  tokens: number;
  plan: string;
};
const LoginInfo: React.FC<LoginInfoProps> = ({ email, tokens, plan }) => {
  return (
    <Flex direction="column" gap="1">
      <Flex justify="between">
        <Text size="1">{email}</Text>
        <Text size="1" align="center">
          <Flex align="center" gap="1">
            <Coin className={styles.coin} /> {tokens}
          </Flex>
        </Text>
      </Flex>

      <Flex align="center" gap="1">
        <Text size="1">
          Active Plan: <Strong>{plan}</Strong>{" "}
        </Text>
        <IconButton size="1" variant="ghost" title="refresh">
          <ReloadIcon height="8px" width="8px" />
        </IconButton>
      </Flex>
    </Flex>
  );
};

const Logout: React.FC<{
  onClick: React.MouseEventHandler<HTMLAnchorElement>;
}> = ({ onClick }) => {
  return (
    <Flex asChild gap="1" align="center">
      <Link
        onClick={onClick}
        size="1"
        style={{ cursor: "var(--cursor-link)" }}
        underline="hover"
      >
        <ExitIcon /> Logout
      </Link>
    </Flex>
  );
};

const LinkItem: React.FC<LinkProps> = ({ children, href }) => {
  return (
    <Flex asChild gap="1" align="center">
      <Link
        size="1"
        href={href}
        target="_blank"
        rel="noopener noreferrer"
        underline="hover"
      >
        {children}
      </Link>
    </Flex>
  );
};

function linkForBugReports(host: Config["host"]): string {
  switch (host) {
    case "vscode":
      return "https://github.com/smallcloudai/refact-vscode/issues";
    case "jetbrains":
      return "https://github.com/smallcloudai/refact-intellij/issues";
    default:
      return "https://github.com/smallcloudai/refact-chat-js/issues";
  }
}

function linkForAccount(host: Config["host"]): string {
  switch (host) {
    case "vscode":
      return "https://refact.smallcloud.ai/account?utm_source=plugin&utm_medium=vscode&utm_campaign=account";
    case "jetbrains":
      return "https://refact.smallcloud.ai/account?utm_source=plugin&utm_medium=jetbrains&utm_campaign=account";
    default:
      return "https://refact.smallcloud.ai/account";
  }
}

const Links: React.FC<{ hasAccount: boolean }> = ({ hasAccount }) => {
  const { host } = useConfig();
  const bugUrl = linkForBugReports(host);
  const accountLink = linkForAccount(host);
  return (
    <Text size="1">
      <Flex gap="2" justify="between">
        {hasAccount && (
          <LinkItem href={accountLink}>
            <Link2Icon width="10px" height="10px" /> Your Account
          </LinkItem>
        )}

        <LinkItem href={bugUrl}>
          <GitHubLogoIcon width="10px" height="10px" /> Report Bug
        </LinkItem>

        <LinkItem href="https://www.smallcloud.ai/discord">
          <DiscordLogoIcon width="10px" height="10px" /> Discord
        </LinkItem>
      </Flex>
    </Text>
  );
};

type SettingsProps = {
  handleNavigation: (
    to: "fim" | "stats" | "settings" | "hot keys" | "",
  ) => void;
};
const Settings: React.FC<SettingsProps> = ({ handleNavigation }) => {
  const refs = useTourRefs();

  return (
    <DropdownMenu.Root>
      <DropdownMenu.Trigger>
        <IconButton variant="outline" ref={(x) => refs.setMore(x)}>
          <GearIcon />
        </IconButton>
      </DropdownMenu.Trigger>

      <DropdownMenu.Content>
        <DropdownMenu.Item onSelect={() => handleNavigation("fim")}>
          FIM debug
        </DropdownMenu.Item>
        <DropdownMenu.Item onSelect={() => handleNavigation("stats")}>
          Statistics
        </DropdownMenu.Item>
        <DropdownMenu.Item onSelect={() => handleNavigation("hot keys")}>
          Hot Keys
        </DropdownMenu.Item>
        <DropdownMenu.Separator />
        <DropdownMenu.Item onSelect={() => handleNavigation("settings")}>
          Settings
        </DropdownMenu.Item>
      </DropdownMenu.Content>
    </DropdownMenu.Root>
  );
};

export type FooterProps = {
  account?: LoginInfoProps;
  handleLogout: () => void;
  handleNavigation: (
    to: "fim" | "stats" | "settings" | "hot keys" | "",
  ) => void;
};

export const Footer: React.FC<FooterProps> = ({
  account,
  handleLogout,
  handleNavigation,
}) => {
  return (
    <Flex direction="column" gap="2" flexGrow="1">
      {account && (
        <LoginInfo
          email={account.email}
          tokens={account.tokens}
          plan={account.plan}
        />
      )}
      <Flex justify="between">
        <Logout
          onClick={(e) => {
            e.preventDefault();
            handleLogout();
          }}
        />
        <Settings handleNavigation={handleNavigation} />
      </Flex>

      <Links hasAccount={!!account} />
    </Flex>
  );
};<|MERGE_RESOLUTION|>--- conflicted
+++ resolved
@@ -20,12 +20,8 @@
 import { Coin } from "../../images";
 import styles from "./sidebar.module.css";
 import { useConfig } from "../../app/hooks";
-<<<<<<< HEAD
 import type { Config } from "../../features/Config/configSlice";
-=======
-import type { Config } from "../../features/Config/reducer";
 import { useTourRefs } from "../../features/Tour";
->>>>>>> ee0d7afa
 
 export type LoginInfoProps = {
   email: string;
