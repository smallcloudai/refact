--- conflicted
+++ resolved
@@ -47,7 +47,6 @@
           <ChevronLeftIcon />
           {"Back"}
         </Button>
-<<<<<<< HEAD
         <Button
           color="gray"
           highContrast
@@ -56,11 +55,7 @@
           type="submit"
           onClick={onSubmit}
         >
-          {"Create BYOK file"}
-=======
-        <Button ml="auto" type="submit" onClick={onSubmit}>
           {"Edit BYOK file"}
->>>>>>> 3d21864f
         </Button>
       </Flex>
     </Flex>
