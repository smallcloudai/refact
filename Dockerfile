# syntax = devthefuture/dockerfile-x

INCLUDE Dockerfile.base

RUN apt-get update
RUN DEBIAN_FRONTEND="noninteractive" apt-get install -y \
    curl \
    git \
    htop \
    tmux \
    file \
    vim \
    expect \
    mpich \
    libmpich-dev \
    protobuf-compiler \
    python3 python3-pip \
    && rm -rf /var/lib/{apt,dpkg,cache,log}

RUN echo "export PATH=/usr/local/cuda/bin:\$PATH" > /etc/profile.d/50-smc.sh
RUN update-alternatives --install /usr/bin/python python /usr/bin/python3 1

RUN DEBIAN_FRONTEND=noninteractive TZ=Etc/UTC apt-get install -y python3-packaging

# cassandra
RUN apt-get install -y \
    default-jdk \
    wget \
    sudo
RUN echo "deb https://debian.cassandra.apache.org 41x main" | tee -a /etc/apt/sources.list.d/cassandra.sources.list
RUN curl https://downloads.apache.org/cassandra/KEYS | apt-key add -
RUN apt-get update
RUN apt-get install cassandra -y

<<<<<<< HEAD
=======
# refact lsp requisites
RUN curl --proto '=https' --tlsv1.2 -sSf https://sh.rustup.rs | bash -s -- -y
ENV PATH="${PATH}:/root/.cargo/bin"
RUN git clone https://github.com/smallcloudai/refact-lsp.git /tmp/refact-lsp
RUN echo "refact-lsp $(git -C /tmp/refact-lsp rev-parse HEAD)" >> /refact-build-info.txt
RUN cd /tmp/refact-lsp \
    && cargo install --path . \
    && rm -rf /tmp/refact-lsp

# to ping hf
RUN apt-get install -y iputils-ping

>>>>>>> 5dcb91bd
COPY . /tmp/app
RUN echo "refact $(git -C /tmp/app rev-parse HEAD)" >> /refact-build-info.txt
RUN pip install ninja
RUN pip install -U cython
RUN pip install /tmp/app -v --no-build-isolation && rm -rf /tmp/app

ENV REFACT_PERM_DIR "/perm_storage"
ENV REFACT_TMP_DIR "/tmp"
ENV RDMAV_FORK_SAFE 0
ENV RDMAV_HUGEPAGES_SAFE 0

EXPOSE 8008

COPY database-start.sh /
RUN chmod +x database-start.sh
COPY docker-entrypoint.sh /
RUN chmod +x docker-entrypoint.sh

CMD ./docker-entrypoint.sh<|MERGE_RESOLUTION|>--- conflicted
+++ resolved
@@ -32,21 +32,9 @@
 RUN apt-get update
 RUN apt-get install cassandra -y
 
-<<<<<<< HEAD
-=======
-# refact lsp requisites
-RUN curl --proto '=https' --tlsv1.2 -sSf https://sh.rustup.rs | bash -s -- -y
-ENV PATH="${PATH}:/root/.cargo/bin"
-RUN git clone https://github.com/smallcloudai/refact-lsp.git /tmp/refact-lsp
-RUN echo "refact-lsp $(git -C /tmp/refact-lsp rev-parse HEAD)" >> /refact-build-info.txt
-RUN cd /tmp/refact-lsp \
-    && cargo install --path . \
-    && rm -rf /tmp/refact-lsp
-
 # to ping hf
 RUN apt-get install -y iputils-ping
 
->>>>>>> 5dcb91bd
 COPY . /tmp/app
 RUN echo "refact $(git -C /tmp/app rev-parse HEAD)" >> /refact-build-info.txt
 RUN pip install ninja
