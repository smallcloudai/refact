import os

from copy import copy
from dataclasses import dataclass
from dataclasses import field
from setuptools import setup, find_packages

from typing import List, Set

setup_package = os.environ.get("SETUP_PACKAGE", None)
install_optional = os.environ.get("INSTALL_OPTIONAL", "TRUE")


@dataclass
class PyPackage:
    requires: List[str] = field(default_factory=list)
    optional: List[str] = field(default_factory=list)
    requires_packages: List[str] = field(default_factory=list)
    data: List[str] = field(default_factory=list)


all_refact_packages = {
    "code_contrast": PyPackage(
        requires=["cdifflib", "termcolor", "numpy", "dataclasses"]),
    "refact_known_models": PyPackage(),
    "refact_utils": PyPackage(
        requires=["litellm>=1.68.0", "pydantic>=2", "aiohttp", "aiofiles"],
        data=["third_party/tokenizers/*"]
    ),
    "refact_data_pipeline": PyPackage(
        requires=["numpy", "tokenizers>=0.20.1", "torch", "requests>=2.31.0", "cloudpickle", "blobfile",
                  "tqdm", "dataclasses_json", "termcolor", 'more_itertools', "cdifflib",
                  "ujson", "zstandard", "scipy", "einops", "matplotlib", "giturlparse",
                  "jsonlines", "binpacking", "filelock", "tables==3.8.0", "pygments", "kshingle"],
        requires_packages=["code_contrast", "self_hosting_machinery", "refact_utils"],
        data=["git_command.exp"],
    ),
    "refact_webgui": PyPackage(
        requires=["cryptography", "fastapi>=0.115.2", "giturlparse",
                  "starlette==0.37.2", "uvicorn", "uvloop", "termcolor", "python-multipart", "more_itertools",
                  "scyllapy==1.3.0", "pandas>=2.0.3"],
        requires_packages=["refact_known_models", "refact_utils"],
        data=["webgui/static/*", "webgui/static/components/modals/*",
              "webgui/static/dashboards/*", "webgui/static/assets/*", "webgui/static/utils/*",
              "webgui/static/assets/fonts/*"]),
    "refact_proxy": PyPackage(
        requires=["scyllapy==1.3.0", "pandas", "fastapi", "uvicorn", "pydantic", "aiohttp", "uvloop"],
        requires_packages=["refact_webgui", "refact_utils", "refact_known_models"],
        data=["webgui/static/*"],
    ),
    "self_hosting_machinery": PyPackage(
        requires=["python-multipart", "accelerate",
                  "termcolor", "torch", "transformers>=4.51.0",
                  "bitsandbytes>=0.45.5", "safetensors", "peft", "triton",
                  "torchinfo", "mpi4py", "deepspeed>=0.15.3",
                  "sentence-transformers>=3.4.1", "huggingface-hub>=0.29.2",
                  "aiohttp", "setproctitle", "google-auth>=2.37.0"],
        optional=["ninja", "flash-attn"],
        requires_packages=["refact_known_models", "refact_data_pipeline",
                           "refact_webgui", "refact_utils"],
        data=["watchdog/watchdog.d/*"]),
}


def find_required_packages(packages: Set[str]) -> Set[str]:
    updated_packages = copy(packages)
    for name in packages:
        assert name in all_refact_packages, f"Package {name} not found in repo"
        updated_packages.update(all_refact_packages[name].requires_packages)
    if updated_packages != packages:
        return find_required_packages(updated_packages)
    return packages


def get_install_requires(packages):
    install_requires = list({
        required_package
        for py_package in packages.values()
        for required_package in py_package.requires
    })
    if install_optional.upper() == "TRUE":
        install_requires.extend(list({
            required_package
            for py_package in packages.values()
            for required_package in py_package.optional
        }))
    return install_requires


if setup_package is not None:
    if setup_package not in all_refact_packages:
        raise ValueError(f"Package {setup_package} not found in repo")
    setup_packages = {
        name: py_package
        for name, py_package in all_refact_packages.items()
        if name in find_required_packages({setup_package})
    }
else:
    setup_packages = all_refact_packages

setup(
    name="refact-self-hosting",
<<<<<<< HEAD
    version="1.10.1",
=======
    version="1.11.0",
>>>>>>> 25b344e6
    py_modules=list(setup_packages.keys()),
    package_data={
        name: py_package.data
        for name, py_package in setup_packages.items()
        if py_package.data
    },
    packages=find_packages(include=(
        f"{name}*" for name in setup_packages
    )),
    install_requires=get_install_requires(setup_packages),
)<|MERGE_RESOLUTION|>--- conflicted
+++ resolved
@@ -100,11 +100,7 @@
 
 setup(
     name="refact-self-hosting",
-<<<<<<< HEAD
-    version="1.10.1",
-=======
     version="1.11.0",
->>>>>>> 25b344e6
     py_modules=list(setup_packages.keys()),
     package_data={
         name: py_package.data
