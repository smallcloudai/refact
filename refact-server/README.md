<p align='center'>
  <picture>
   <source width='300px' alt='White Refact Logo' media="(prefers-color-scheme: dark)" srcset="white-refact-logo.svg">
   <img width='300px' alt="Black Refact Logo" src="refact-logo.svg">
  </picture>
</p>

This repo consists Refact WebUI for fine-tuning and self-hosting of code models, that you can later use inside Refact plugins for code completion and chat.

---

[![Discord](https://img.shields.io/discord/1037660742440194089?logo=discord&label=Discord&link=https%3A%2F%2Fsmallcloud.ai%2Fdiscord)](https://smallcloud.ai/discord)
[![Twitter Follow](https://img.shields.io/twitter/follow/refact_ai)](https://twitter.com/intent/follow?screen_name=refact_ai)
![License](https://img.shields.io/github/license/smallcloudai/refact?cacheSeconds=1000)
[![Visual Studio](https://img.shields.io/visual-studio-marketplace/d/smallcloud.codify?label=VS%20Code)](https://marketplace.visualstudio.com/items?itemName=smallcloud.codify)
[![JetBrains](https://img.shields.io/jetbrains/plugin/d/com.smallcloud.codify?label=JetBrains)](https://plugins.jetbrains.com/plugin/20647-codify)

- [x] Fine-tuning of open-source code models
- [x] Self-hosting of open-source code models
- [x] Download and upload Lloras
- [x] Use models for code completion and chat inside Refact plugins
- [x] Model sharding
- [x] Host several small models on one GPU
- [x] Use OpenAI and Anthropic keys to connect GPT-models for chat

![self-hosting-refact](https://github.com/smallcloudai/refact/assets/5008686/18e48b42-b638-4606-bde0-cadd47fd26e7)

### Running Refact Self-Hosted in a Docker Container

The easiest way to run the self-hosted server is a pre-build Docker image.

Your host system should have **nvidia drivers** with cuda 12 support,
see Table 2 [here](https://docs.nvidia.com/cuda/cuda-toolkit-release-notes/index.html).

Install [Docker with NVidia GPU support](https://docs.nvidia.com/datacenter/cloud-native/container-toolkit/install-guide.html#docker).
On Windows you need to install WSL 2 first, [one guide to do this](https://docs.docker.com/desktop/install/windows-install).

Run docker container with following command:

```commandline
docker run -d --rm --gpus all --shm-size=256m -p 8008:8008 -v refact-perm-storage:/perm_storage smallcloud/refact_self_hosting:latest
```

`perm-storage` is a volume that is mounted inside the container. All the configuration files, downloaded weights and logs are stored here.

To upgrade the docker, delete it using `docker kill XXX` (the volume `perm-storage` will retain your
data), run `docker pull smallcloud/refact_self_hosting` and run it again.

Now you can visit http://127.0.0.1:8008 to see the server Web GUI.

<details><summary>Docker commands super short refresher</summary>
Add your yourself to docker group to run docker without sudo (works for Linux):

```commandline
sudo usermod -aG docker {your user}
```

List all containers:

```commandline
docker ps -a
```

Start and stop existing containers (stop doesn't remove them):

```commandline
docker start XXX
docker stop XXX
```

Shows messages from a container:

```commandline
docker logs -f XXX
```

Remove a container and all its data (except data inside a volume):

```commandline
docker rm XXX
```

Check out or delete a docker volume:

```commandline
docker volume inspect VVV
docker volume rm VVV
```

</details>

See [CONTRIBUTING.md](CONTRIBUTING.md) for installation without a docker container.

### Setting Up Plugins

Download Refact for [VS Code](https://marketplace.visualstudio.com/items?itemName=smallcloud.codify) or [JetBrains](https://plugins.jetbrains.com/plugin/20647-refact-ai).

Go to plugin settings and set up a custom inference URL `http://127.0.0.1:8008`

<details><summary>JetBrains</summary>
Settings > Tools > Refact.ai > Advanced > Inference URL
</details>
<details><summary>VSCode</summary>
Extensions > Refact.ai Assistant > Settings > Infurl
</details>

## Supported models

<<<<<<< HEAD
| Model                                                                                                   | Completion | Chat | Fine-tuning | [Deprecated](## "Will be removed in next versions") |
|---------------------------------------------------------------------------------------------------------|------------|------|-------------|-----------------------------------------------------|
| [Refact/1.6B](https://huggingface.co/smallcloudai/Refact-1_6B-fim)                                      | +          |      | +           |                                                     |
| [starcoder2/3b/base](https://huggingface.co/bigcode/starcoder2-3b)                                      | +          |      | +           |                                                     |
| [starcoder2/7b/base](https://huggingface.co/bigcode/starcoder2-7b)                                      | +          |      | +           |                                                     |
| [starcoder2/15b/base](https://huggingface.co/bigcode/starcoder2-15b)                                    | +          |      | +           |                                                     |
| [deepseek-coder/1.3b/base](https://huggingface.co/deepseek-ai/deepseek-coder-1.3b-base)                 | +          |      | +           |                                                     |
| [deepseek-coder/5.7b/mqa-base](https://huggingface.co/deepseek-ai/deepseek-coder-5.7bmqa-base)          | +          |      | +           |                                                     |
| [llama3.1/8b/instruct](https://huggingface.co/meta-llama/Meta-Llama-3.1-8B-Instruct)                    | +          | +    |             |                                                     |
| [llama3.2/1b/instruct](https://huggingface.co/meta-llama/Llama-3.2-1B-Instruct)                         | +          | +    |             |                                                     |
| [llama3.2/3b/instruct](https://huggingface.co/meta-llama/Llama-3.2-3B-Instruct)                         | +          | +    |             |                                                     |
| [qwen2.5/coder/0.5b/base](https://huggingface.co/Qwen/Qwen2.5-Coder-0.5B)                               | +          |      | +           |                                                     |
| [qwen2.5/coder/1.5b/base](https://huggingface.co/Qwen/Qwen2.5-Coder-1.5B)                               | +          |      | +           |                                                     |
| [qwen2.5/coder/3b/base](https://huggingface.co/Qwen/Qwen2.5-Coder-3B)                                   | +          |      | +           |                                                     |
| [qwen2.5/coder/7b/base](https://huggingface.co/Qwen/Qwen2.5-Coder-7B)                                   | +          |      | +           |                                                     |
| [qwen2.5/coder/14b/base](https://huggingface.co/Qwen/Qwen2.5-Coder-14B)                                 | +          |      | +           |                                                     |
| [qwen2.5/coder/32b/base](https://huggingface.co/Qwen/Qwen2.5-Coder-32B)                                 | +          |      | +           |                                                     |
| [qwen2.5/coder/1.5b/instruct](https://huggingface.co/Qwen/Qwen2.5-Coder-1.5B-Instruct)                  | +          | +    |             |                                                     |
| [qwen2.5/coder/3b/instruct](https://huggingface.co/Qwen/Qwen2.5-Coder-3B-Instruct)                      | +          | +    |             |                                                     |
| [qwen2.5/coder/7b/instruct](https://huggingface.co/Qwen/Qwen2.5-Coder-7B-Instruct)                      | +          | +    |             |                                                     |
| [qwen2.5/coder/14b/instruct](https://huggingface.co/Qwen/Qwen2.5-Coder-14B-Instruct)                    | +          | +    |             |                                                     |
| [qwen2.5/coder/32b/instruct](https://huggingface.co/Qwen/Qwen2.5-Coder-32B-Instruct)                    | +          | +    |             |                                                     |
=======
| Model                                                                                          | Completion | Chat | Fine-tuning | [Deprecated](## "Will be removed in next versions") |
| ---------------------------------------------------------------------------------------------- | ---------- | ---- | ----------- | --------------------------------------------------- |
| [Refact/1.6B](https://huggingface.co/smallcloudai/Refact-1_6B-fim)                             | +          |      | +           | +                                                   |
| [starcoder2/3b/base](https://huggingface.co/bigcode/starcoder2-3b)                             | +          |      | +           | +                                                   |
| [starcoder2/7b/base](https://huggingface.co/bigcode/starcoder2-7b)                             | +          |      | +           | +                                                   |
| [starcoder2/15b/base](https://huggingface.co/bigcode/starcoder2-15b)                           | +          |      | +           | +                                                   |
| [deepseek-coder/1.3b/base](https://huggingface.co/deepseek-ai/deepseek-coder-1.3b-base)        | +          |      | +           | +                                                   |
| [deepseek-coder/5.7b/mqa-base](https://huggingface.co/deepseek-ai/deepseek-coder-5.7bmqa-base) | +          |      | +           | +                                                   |
| [llama3.1/8b/instruct](https://huggingface.co/meta-llama/Meta-Llama-3.1-8B-Instruct)           | +          | +    |             |                                                     |
| [llama3.2/1b/instruct](https://huggingface.co/meta-llama/Llama-3.2-1B-Instruct)                | +          | +    |             |                                                     |
| [llama3.2/3b/instruct](https://huggingface.co/meta-llama/Llama-3.2-3B-Instruct)                | +          | +    |             |                                                     |
| [qwen2.5/coder/0.5b/base](https://huggingface.co/Qwen/Qwen2.5-Coder-0.5B)                      | +          |      | +           |                                                     |
| [qwen2.5/coder/1.5b/base](https://huggingface.co/Qwen/Qwen2.5-Coder-1.5B)                      | +          |      | +           |                                                     |
| [qwen2.5/coder/3b/base](https://huggingface.co/Qwen/Qwen2.5-Coder-3B)                          | +          |      | +           |                                                     |
| [qwen2.5/coder/7b/base](https://huggingface.co/Qwen/Qwen2.5-Coder-7B)                          | +          |      | +           |                                                     |
| [qwen2.5/coder/14b/base](https://huggingface.co/Qwen/Qwen2.5-Coder-14B)                        | +          |      | +           |                                                     |
| [qwen2.5/coder/32b/base](https://huggingface.co/Qwen/Qwen2.5-Coder-32B)                        | +          |      | +           |                                                     |
| [qwen2.5/coder/1.5b/instruct](https://huggingface.co/Qwen/Qwen2.5-Coder-1.5B-Instruct)         | +          | +    |             |                                                     |
| [qwen2.5/coder/3b/instruct](https://huggingface.co/Qwen/Qwen2.5-Coder-3B-Instruct)             | +          | +    |             |                                                     |
| [qwen2.5/coder/7b/instruct](https://huggingface.co/Qwen/Qwen2.5-Coder-7B-Instruct)             | +          | +    |             |                                                     |
| [qwen2.5/coder/14b/instruct](https://huggingface.co/Qwen/Qwen2.5-Coder-14B-Instruct)           | +          | +    |             |                                                     |
| [qwen2.5/coder/32b/instruct](https://huggingface.co/Qwen/Qwen2.5-Coder-32B-Instruct)           | +          | +    |             |                                                     |
>>>>>>> 2c52bd6f

## Usage

Refact is free to use for individuals and small teams under BSD-3-Clause license. If you wish to use Refact for Enterprise, please [contact us](https://refact.ai/contact/).

## Custom installation

You can also install refact repo without docker:

```shell
pip install .
```

If you have a GPU with CUDA capability >= 8.0, you can also install it with flash-attention v2 support:

```shell
FLASH_ATTENTION_FORCE_BUILD=TRUE MAX_JOBS=4 INSTALL_OPTIONAL=TRUE pip install .
```

## FAQ

Q: Can I run a model on CPU?

A: it doesn't run on CPU yet, but it's certainly possible to implement this.

## Community & Support

- Contributing [CONTRIBUTING.md](CONTRIBUTING.md)
- [GitHub issues](https://github.com/smallcloudai/refact/issues) for bugs and errors
- [Community forum](https://github.com/smallcloudai/refact/discussions) for community support and discussions
- [Discord](https://www.smallcloud.ai/discord) for chatting with community members
- [Twitter](https://twitter.com/refact_ai) for product news and updates<|MERGE_RESOLUTION|>--- conflicted
+++ resolved
@@ -106,30 +106,6 @@
 
 ## Supported models
 
-<<<<<<< HEAD
-| Model                                                                                                   | Completion | Chat | Fine-tuning | [Deprecated](## "Will be removed in next versions") |
-|---------------------------------------------------------------------------------------------------------|------------|------|-------------|-----------------------------------------------------|
-| [Refact/1.6B](https://huggingface.co/smallcloudai/Refact-1_6B-fim)                                      | +          |      | +           |                                                     |
-| [starcoder2/3b/base](https://huggingface.co/bigcode/starcoder2-3b)                                      | +          |      | +           |                                                     |
-| [starcoder2/7b/base](https://huggingface.co/bigcode/starcoder2-7b)                                      | +          |      | +           |                                                     |
-| [starcoder2/15b/base](https://huggingface.co/bigcode/starcoder2-15b)                                    | +          |      | +           |                                                     |
-| [deepseek-coder/1.3b/base](https://huggingface.co/deepseek-ai/deepseek-coder-1.3b-base)                 | +          |      | +           |                                                     |
-| [deepseek-coder/5.7b/mqa-base](https://huggingface.co/deepseek-ai/deepseek-coder-5.7bmqa-base)          | +          |      | +           |                                                     |
-| [llama3.1/8b/instruct](https://huggingface.co/meta-llama/Meta-Llama-3.1-8B-Instruct)                    | +          | +    |             |                                                     |
-| [llama3.2/1b/instruct](https://huggingface.co/meta-llama/Llama-3.2-1B-Instruct)                         | +          | +    |             |                                                     |
-| [llama3.2/3b/instruct](https://huggingface.co/meta-llama/Llama-3.2-3B-Instruct)                         | +          | +    |             |                                                     |
-| [qwen2.5/coder/0.5b/base](https://huggingface.co/Qwen/Qwen2.5-Coder-0.5B)                               | +          |      | +           |                                                     |
-| [qwen2.5/coder/1.5b/base](https://huggingface.co/Qwen/Qwen2.5-Coder-1.5B)                               | +          |      | +           |                                                     |
-| [qwen2.5/coder/3b/base](https://huggingface.co/Qwen/Qwen2.5-Coder-3B)                                   | +          |      | +           |                                                     |
-| [qwen2.5/coder/7b/base](https://huggingface.co/Qwen/Qwen2.5-Coder-7B)                                   | +          |      | +           |                                                     |
-| [qwen2.5/coder/14b/base](https://huggingface.co/Qwen/Qwen2.5-Coder-14B)                                 | +          |      | +           |                                                     |
-| [qwen2.5/coder/32b/base](https://huggingface.co/Qwen/Qwen2.5-Coder-32B)                                 | +          |      | +           |                                                     |
-| [qwen2.5/coder/1.5b/instruct](https://huggingface.co/Qwen/Qwen2.5-Coder-1.5B-Instruct)                  | +          | +    |             |                                                     |
-| [qwen2.5/coder/3b/instruct](https://huggingface.co/Qwen/Qwen2.5-Coder-3B-Instruct)                      | +          | +    |             |                                                     |
-| [qwen2.5/coder/7b/instruct](https://huggingface.co/Qwen/Qwen2.5-Coder-7B-Instruct)                      | +          | +    |             |                                                     |
-| [qwen2.5/coder/14b/instruct](https://huggingface.co/Qwen/Qwen2.5-Coder-14B-Instruct)                    | +          | +    |             |                                                     |
-| [qwen2.5/coder/32b/instruct](https://huggingface.co/Qwen/Qwen2.5-Coder-32B-Instruct)                    | +          | +    |             |                                                     |
-=======
 | Model                                                                                          | Completion | Chat | Fine-tuning | [Deprecated](## "Will be removed in next versions") |
 | ---------------------------------------------------------------------------------------------- | ---------- | ---- | ----------- | --------------------------------------------------- |
 | [Refact/1.6B](https://huggingface.co/smallcloudai/Refact-1_6B-fim)                             | +          |      | +           | +                                                   |
@@ -152,7 +128,6 @@
 | [qwen2.5/coder/7b/instruct](https://huggingface.co/Qwen/Qwen2.5-Coder-7B-Instruct)             | +          | +    |             |                                                     |
 | [qwen2.5/coder/14b/instruct](https://huggingface.co/Qwen/Qwen2.5-Coder-14B-Instruct)           | +          | +    |             |                                                     |
 | [qwen2.5/coder/32b/instruct](https://huggingface.co/Qwen/Qwen2.5-Coder-32B-Instruct)           | +          | +    |             |                                                     |
->>>>>>> 2c52bd6f
 
 ## Usage
 
