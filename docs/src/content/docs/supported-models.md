---
title: Supported Models in Refact.ai
description: Supported Models in Refact.ai
---

## Cloud Version

With Refact.ai, access state-of-the-art models in your VS Code or JetBrains plugin and select the optimal LLM for each task.

### AI Agent Models

Refact.ai supports advanced models with agent capabilities that can autonomously use tools, integrate with your development environment, and handle complex multi-step tasks:

- **GPT-5 Family** - Latest OpenAI models with reasoning, web search, and code interpreter
  - `gpt-5` - Most advanced model with full agent capabilities (400K context)
  - `gpt-5-mini` - Efficient reasoning model (400K context)
  - `gpt-5-nano` - Ultra-efficient option (400K context)
  - `gpt-5.1` - Enhanced version with improved reasoning (400K context)
  - `gpt-5.1-codex` - Code-specialized variant (400K context)

- **GPT-4.1 Family** - Advanced multimodal models (1M context)
  - `gpt-4.1` (default) - Full-featured with agent capabilities
  - `gpt-4.1-mini` - Balanced performance and cost
  - `gpt-4.1-nano` - Most cost-effective option

- **Claude 4.5 Family** - Anthropic's latest with extended thinking (200K context)
  - `claude-sonnet-4-5` - Balanced performance
  - `claude-haiku-4-5` - Fast and efficient
  - `claude-opus-4.5` - Most capable (PRO+ plans only)

- **O-Series** - Reasoning-focused models
  - `o4-mini` - Multimodal reasoning (200K context)
  - `o3-mini` - Compact reasoning model (200K context)
  - `o4-mini-deep-research` - Autonomous web research agent with code execution support (400K context)

- **Google Gemini Models** - Large context multimodal models
  - `gemini-2.5-pro` - Production-ready (1M context)
  - `gemini-2.5-pro-preview` - Preview access (200K context)
  - `gemini-3-pro-preview` - Next-generation preview (200K context)

### Chat Models

All agent models above can be used for chat, plus additional efficient options:

- **GPT-4.1 Family**
  - `gpt-4.1` (default) - Full-featured multimodal model (1M context)
  - `gpt-4.1-mini` - Balanced option (1M context)
  - `gpt-4.1-nano` - Most efficient (1M context)

- **GPT-5 Family**
  - `gpt-5`, `gpt-5-mini`, `gpt-5-nano` - All support chat with reasoning (400K context)
  - `gpt-5.1`, `gpt-5.1-codex` - Enhanced versions (400K context)

- **Claude 4.5 Family**
  - `claude-sonnet-4-5` - Balanced performance (200K context)
  - `claude-haiku-4-5` - Fast responses (200K context)
  - `claude-opus-4.5` - Maximum capability (200K context, PRO+ only)

- **O-Series**
  - `o4-mini`, `o3-mini` - Reasoning models
  - `o4-mini-deep-research` - Autonomous web research (multi-step internet research)

- **Google Gemini**
  - `gemini-2.5-pro`, `gemini-2.5-pro-preview`, `gemini-3-pro-preview` - Large context models

- **DeepSeek Models** (Refact team only)
  - `deepseek-chat` - High-performance chat with tools (64K context)
  - `deepseek-reasoner` - Reasoning-focused model (64K context)

- **Qwen Models** (Refact team only)
  - `Qwen3-235B-A22B` - Large-scale reasoning model (41K context)

### Advanced Reasoning

For select models, click the `💡Think` button to enable advanced reasoning, helping AI better solve complex tasks. Available only in [Refact.ai Pro plan](https://refact.ai/pricing/).

**Models with Extended Thinking/Reasoning:**
- All GPT-5 family models (OpenAI reasoning)
- All O-series models (OpenAI reasoning)
- All Claude 4.5 family models (Anthropic extended thinking)
- DeepSeek Reasoner (DeepSeek reasoning)
- Qwen3-235B-A22B (Qwen reasoning)

### Model Capabilities Overview

| Capability | Description | Supported Models |
|------------|-------------|------------------|
| **Tools/Function Calling** | Models can use external tools and APIs | Most models |
| **Multimodal** | Support for image inputs | GPT-4.1, GPT-5, O4-mini, Claude 4.5, Gemini |
| **Agent Mode** | Autonomous multi-step task handling | GPT-5, GPT-4.1, Claude 4.5, Gemini, DeepSeek |
| **Reasoning** | Advanced problem-solving with chain-of-thought | GPT-5, O-series, Claude 4.5, DeepSeek, Qwen |
| **Web Search** | Integrated web search capabilities | GPT-5 models, o4-mini-deep-research |
| **Code Interpreter** | Execute code in sandboxed environment | o4-mini-deep-research (supporting tool) |
| **Prompt Caching** | Reduced costs for repeated contexts | OpenAI and Anthropic models |

### Pricing Information

All models are available with transparent token-based pricing:
- **Prompt tokens**: Text you send to the model
- **Generated tokens**: Text the model produces
- **Cached tokens**: Previously processed context (discounted)

Models with prompt caching (OpenAI, Anthropic) offer significant cost savings for repeated contexts. Cache read tokens are typically 90% cheaper than regular prompt tokens.

### Code completion models 
- Qwen2.5-Coder-1.5B


## Configure Providers (BYOK)

<<<<<<< HEAD
Refact.ai gives you the flexibility to connect your own API key and use external LLMs like Gemini, Grok, OpenAI, DeepSeek, and others. For a step-by-step guide, see the [Configure Providers (BYOK) documentation](/byok/).
=======
Refact.ai lets you connect your own API key and use any external LLM, including GPT, Claude, Gemini, Grok, DeepSeek, and others. It's easy: read the guide in our [BYOK Documentation](https://docs.refact.ai/byok/).

>>>>>>> 7684d287


## Self-Hosted Version

In Refact.ai Self-hosted, you can choose among 20+ model options — ready for any task. The full lineup (always up-to-date) is in the [Known Models file on GitHub](https://github.com/smallcloudai/refact-lsp/blob/main/src/known_models.rs).


### Completion models 
<table class="full-table">
<thead>
<tr>
<th>Model Name</th>
<th>Fine-tuning support</th>
</tr>
</thead>
<tbody>
<tr>
<td>Refact/1.6B</td>
<td>✓</td>
</tr>
<tr>
<td>Refact/1.6B/vllm</td>
<td>✓</td>
</tr>
<tr>
<td>starcoder/1b/base</td>
<td>✓</td>
</tr>
<tr>
<td>starcoder/1b/vllm</td>
<td></td>
</tr>
<tr>
<td>starcoder/3b/base</td>
<td>✓</td>
</tr>
<tr>
<td>starcoder/3b/vllm</td>
<td></td>
</tr>
<tr>
<td>starcoder/7b/base</td>
<td>✓</td>
</tr>
<tr>
<td>starcoder/7b/vllm</td>
<td></td>
</tr>
<tr>
<td>starcoder/15b/base</td>
<td></td>
</tr>
<tr>
<td>starcoder/15b/plus</td>
<td></td>
</tr>
<tr>
<td>starcoder2/3b/base</td>
<td>✓</td>
</tr>
<tr>
<td>starcoder2/3b/vllm</td>
<td>✓</td>
</tr>
<tr>
<td>starcoder2/7b/base</td>
<td>✓</td>
</tr>
<tr>
<td>starcoder2/7b/vllm</td>
<td>✓</td>
</tr>
<tr>
<td>starcoder2/15b/base</td>
<td>✓</td>
</tr>
<tr>
<td>deepseek-coder/1.3b/base</td>
<td>✓</td>
</tr>
<tr>
<td>deepseek-coder/1.3b/vllm</td>
<td>✓</td>
</tr>
<tr>
<td>deepseek-coder/5.7b/mqa-base</td>
<td>✓</td>
</tr>
<tr>
<td>deepseek-coder/5.7b/vllm</td>
<td>✓</td>
</tr>
<tr>
<td>codellama/7b</td>
<td>✓</td>
</tr>
<tr>
<td>stable/3b/code</td>
<td></td>
</tr>
<tr>
<td>wizardcoder/15b</td>
<td></td>
</tr>
</tbody>
</table>

### Chat models
<table class="full-table">
<thead>
<tr>
<th>Model Name</th>
</tr>
</thead>
<tbody>
<tr>
<td>starchat/15b/beta</td>
</tr>
<tr>
<td>deepseek-coder/33b/instruct</td>
</tr>
<tr>
<td>deepseek-coder/6.7b/instruct</td>
</tr>
<tr>
<td>deepseek-coder/6.7b/instruct-finetune</td>
</tr>
<tr>
<td>deepseek-coder/6.7b/instruct-finetune/vllm</td>
</tr>
<tr>
<td>wizardlm/7b</td>
</tr>
<tr>
<td>wizardlm/13b</td>
</tr>
<tr>
<td>wizardlm/30b</td>
</tr>
<tr>
<td>llama2/7b</td>
</tr>
<tr>
<td>llama2/13b</td>
</tr>
<tr>
<td>magicoder/6.7b</td>
</tr>
<tr>
<td>mistral/7b/instruct-v0.1</td>
</tr>
<tr>
<td>mixtral/8x7b/instruct-v0.1</td>
</tr>
<tr>
<td>llama3/8b/instruct</td>
</tr>
<tr>
<td>llama3/8b/instruct/vllm</td>
</tr>
</tbody>
</table>


### Integrations

On a self-hosted mode, you can also configure **OpenAI** and **Anthropic API** integrations.

1. Go to **Model Hosting** page → **3rd Party APIs** section and toggle the switch buttons for **OpenAI** and/or **Anthropic**.

![3rd Party APIs Secction](../../assets/3-party-apis.png)

2. Click the **API Keys tab** to be redirected to the integrations page (or go via **Settings** → **Credentials**)

![Model Hosting Page with Dropdown Expanded](../../assets/api-keys-link.png)

3. Enter your **OpenAI** and/or **Anthropic** key.

:::note
Make sure the switch button is enabled for each API you want to use — API keys won't be used unless activated.
:::<|MERGE_RESOLUTION|>--- conflicted
+++ resolved
@@ -106,14 +106,10 @@
 - Qwen2.5-Coder-1.5B
 
 
-## Configure Providers (BYOK)
-
-<<<<<<< HEAD
-Refact.ai gives you the flexibility to connect your own API key and use external LLMs like Gemini, Grok, OpenAI, DeepSeek, and others. For a step-by-step guide, see the [Configure Providers (BYOK) documentation](/byok/).
-=======
+## BYOK (Bring your own key)
+
 Refact.ai lets you connect your own API key and use any external LLM, including GPT, Claude, Gemini, Grok, DeepSeek, and others. It's easy: read the guide in our [BYOK Documentation](https://docs.refact.ai/byok/).
 
->>>>>>> 7684d287
 
 
 ## Self-Hosted Version
