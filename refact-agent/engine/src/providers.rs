use std::path::{Path, PathBuf}; 
use std::sync::{Arc, OnceLock};

use indexmap::IndexMap;
use serde::{Deserialize, Serialize};

use crate::caps::{strip_model_from_finetune, BaseModelRecord, ChatModelRecord, 
    CodeAssistantCaps, CompletionModelRecord, DefaultModels, EmbeddingModelRecord, HasBaseModelRecord};
use crate::custom_error::YamlError;

#[derive(Debug, Serialize, Deserialize, Clone, Default)]
pub struct CapsProvider {
    #[serde(alias = "cloud_name", default)]
    pub name: String,
    #[serde(default = "default_true")]
    pub enabled: bool,

    #[serde(default = "default_endpoint_style")]
    pub endpoint_style: String,

    // This aliases are for backward compatibility with cloud and self-hosted caps
    #[serde(default, alias = "endpoint_template")]
    pub completion_endpoint: String,
    #[serde(default, alias = "endpoint_chat_passthrough")]
    pub chat_endpoint: String,
    #[serde(default, alias = "endpoint_embeddings_template")]
    pub embedding_endpoint: String,

    #[serde(default)]
    pub api_key: String,

    #[serde(default = "default_code_completion_n_ctx")]
    pub code_completion_n_ctx: usize,

    #[serde(default)]
    pub support_metadata: bool,

    #[serde(default)]
    pub completion_models: IndexMap<String, CompletionModelRecord>,
    #[serde(default)]
    pub chat_models: IndexMap<String, ChatModelRecord>,
    #[serde(default, alias = "default_embeddings_model")]
    pub embedding_model: EmbeddingModelRecord,

    #[serde(default)]
    pub models_dict_patch: IndexMap<String, serde_json::Value>, // Used to patch some params from cloud, like n_ctx for pro/free users

    #[serde(flatten)]
    pub defaults: DefaultModels,

    #[serde(default)]
    pub running_models: Vec<String>,
}

impl CapsProvider {
    pub fn apply_override(&mut self, value: serde_yaml::Value) -> Result<(), String> {
        set_field_if_exists::<bool>(&mut self.enabled, "enabled", &value)?;
        set_field_if_exists::<String>(&mut self.endpoint_style, "endpoint_style", &value)?;
        set_field_if_exists::<String>(&mut self.completion_endpoint, "completion_endpoint", &value)?;
        set_field_if_exists::<String>(&mut self.chat_endpoint, "chat_endpoint", &value)?;
        set_field_if_exists::<String>(&mut self.embedding_endpoint, "embedding_endpoint", &value)?;
        set_field_if_exists::<String>(&mut self.api_key, "api_key", &value)?;
        set_field_if_exists::<EmbeddingModelRecord>(&mut self.embedding_model, "embedding_model", &value)?;

        extend_collection::<IndexMap<String, ChatModelRecord>>(&mut self.chat_models, "chat_models", &value)?;
        extend_collection::<IndexMap<String, CompletionModelRecord>>(&mut self.completion_models, "completion_models", &value)?;
        extend_collection::<Vec<String>>(&mut self.running_models, "running_models", &value)?;

        match serde_yaml::from_value::<DefaultModels>(value) {
            Ok(default_models) => {
                self.defaults.apply_override(&default_models);
            },
            Err(e) => return Err(e.to_string()),
        }
        
        Ok(())
    }
}

fn set_field_if_exists<T: for<'de> serde::Deserialize<'de>>(
    target: &mut T, field: &str, value: &serde_yaml::Value
) -> Result<(), String> {
    if let Some(val) = value.get(field) {
        *target = serde_yaml::from_value(val.clone())
            .map_err(|_| format!("Field '{}' has incorrect type", field))?;
    }
    Ok(())
}

fn extend_collection<C: for<'de> serde::Deserialize<'de> + Extend<C::Item> + IntoIterator>(
    target: &mut C, field: &str, value: &serde_yaml::Value
) -> Result<(), String> {
    if let Some(value) = value.get(field) {
        let imported_collection = serde_yaml::from_value::<C>(value.clone())
            .map_err(|_| format!("Invalid format for {field}"))?;
        
        target.extend(imported_collection);
    }
    Ok(())
}

fn default_endpoint_style() -> String { "openai".to_string() }

fn default_code_completion_n_ctx() -> usize { 2048 }

fn default_true() -> bool { true }

impl<'de> serde::Deserialize<'de> for EmbeddingModelRecord {
    fn deserialize<D: serde::Deserializer<'de>>(deserializer: D) -> Result<Self, D::Error>
    {
        #[derive(Deserialize)]
        #[serde(untagged)]
        enum Input {
            String(String),
            Full(EmbeddingModelRecordHelper),
        }

        #[derive(Deserialize)]
        struct EmbeddingModelRecordHelper {
<<<<<<< HEAD
            #[serde(default)]
=======
            #[serde(flatten)]
>>>>>>> 18d6a49b
            base: BaseModelRecord,
            #[serde(default)]
            embedding_size: i32,
            #[serde(default = "default_rejection_threshold")]
            rejection_threshold: f32,
            #[serde(default = "default_embedding_batch")]
            embedding_batch: usize,
        }
        fn default_rejection_threshold() -> f32 { 0.63 }
        fn default_embedding_batch() -> usize { 64 }

        match Input::deserialize(deserializer)? {
            Input::String(name) => Ok(EmbeddingModelRecord {
                base: BaseModelRecord { name, ..Default::default() },
                ..Default::default()
            }),
            Input::Full(mut helper) => {
                if helper.embedding_batch > 256 {
                    tracing::warn!("embedding_batch can't be higher than 256");
                    helper.embedding_batch = default_embedding_batch();
                }
                
                Ok(EmbeddingModelRecord {
                    base: helper.base,
                    embedding_batch: helper.embedding_batch,
                    rejection_threshold: helper.rejection_threshold,
                    embedding_size: helper.embedding_size,
                })
            },
        }
    }
}

const PROVIDER_TEMPLATES: &[(&str, &str)] = &[
    ("openai", include_str!("yaml_configs/default_providers/openai.yaml")),
    ("openrouter", include_str!("yaml_configs/default_providers/openrouter.yaml")),
];
static PARSED_PROVIDERS: OnceLock<IndexMap<String, CapsProvider>> = OnceLock::new();

pub fn get_provider_templates() -> &'static IndexMap<String, CapsProvider> {
    PARSED_PROVIDERS.get_or_init(|| {
        let mut map = IndexMap::new();
        for (name, yaml) in PROVIDER_TEMPLATES {
            if let Ok(mut provider) = serde_yaml::from_str::<CapsProvider>(yaml) {
                provider.name = name.to_string();
                map.insert(name.to_string(), provider);
            } else {
                panic!("Failed to parse template for provider {}", name);
            }
        }
        map
    })
}

/// Returns yaml files from providers.d directory, and list of errors from reading 
/// directory or listing files
pub async fn get_provider_yaml_paths(config_dir: &Path) -> (Vec<PathBuf>, Vec<String>) {
    let providers_dir = config_dir.join("providers.d");
    let mut yaml_paths = Vec::new();
    let mut errors = Vec::new();
    
    let mut entries = match tokio::fs::read_dir(&providers_dir).await {
        Ok(entries) => entries,
        Err(e) => {
            errors.push(format!("Failed to read providers directory: {e}"));
            return (yaml_paths, errors);
        }
    };
    
    while let Some(entry_result) = entries.next_entry().await.transpose() {
        match entry_result {
            Ok(entry) => {
                let path = entry.path();
                
                if path.is_file() && 
                   path.extension().map_or(false, |ext| ext == "yaml" || ext == "yml") {
                    yaml_paths.push(path);
                }
            },
            Err(e) => {
                errors.push(format!("Error reading directory entry: {e}"));
            }
        }
    }
    
    (yaml_paths, errors)
}

pub async fn read_providers_d(
    prev_providers: Vec<CapsProvider>, 
    config_dir: &Path
) -> (Vec<CapsProvider>, Vec<YamlError>) {
    let providers_dir = config_dir.join("providers.d");
    let mut providers = prev_providers;
    let mut error_log = Vec::new();

    let (yaml_paths, read_errors) = get_provider_yaml_paths(config_dir).await;
    for error in read_errors {
        error_log.push(YamlError { 
            path: providers_dir.to_string_lossy().to_string(), 
            error_line: 0, 
            error_msg: error.to_string(),
        });
    }

    for yaml_path in yaml_paths {
        let provider_name = match yaml_path.file_stem() {
            Some(name) => name.to_string_lossy().to_string(),
            None => continue,
        };

        let content = match tokio::fs::read_to_string(&yaml_path).await {
            Ok(content) => content,
            Err(e) => {
                error_log.push(YamlError {
                    path: yaml_path.to_string_lossy().to_string(),
                    error_line: 0,
                    error_msg: format!("Failed to read file: {}", e),
                });
                continue;
            }
        };

        let mut provider: CapsProvider = match serde_yaml::from_str(&content) {
            Ok(provider) => provider,
            Err(e) => {
                error_log.push(YamlError {
                    path: yaml_path.to_string_lossy().to_string(),
                    error_line: e.location().map_or(0, |loc| loc.line()),
                    error_msg: format!("Failed to parse YAML: {}", e),
                });
                continue;
            }
        };
        provider.name = provider_name;

        let mut models_to_add = vec![
            &provider.defaults.chat_default_model,
            &provider.defaults.completion_default_model,
        ];
        models_to_add.extend(provider.chat_models.keys());
        models_to_add.extend(provider.completion_models.keys());

        for model in models_to_add {
            if !model.is_empty() && !provider.running_models.contains(model) {
                provider.running_models.push(model.clone());
            }
        }

        providers.push(provider);
    }

    (providers, error_log)
}

/// Returns the latest modification timestamp in seconds of any YAML file in the providers.d directory
pub async fn get_latest_provider_mtime(config_dir: &Path) -> Option<u64> {
    let (yaml_paths, reading_errors) = get_provider_yaml_paths(config_dir).await;
    
    for error in reading_errors {
        tracing::error!("{error}");
    }
    
    let mut latest_mtime = None;
    for path in yaml_paths {
        match tokio::fs::metadata(&path).await {
            Ok(metadata) => {
                if let Ok(mtime) = metadata.modified() {
                    latest_mtime = match latest_mtime {
                        Some(current_latest) if mtime > current_latest => Some(mtime),
                        None => Some(mtime),
                        _ => latest_mtime,
                    };
                }
            },
            Err(e) => {
                tracing::error!("Failed to get metadata for {}: {}", path.display(), e);
            }
        }
    }

    latest_mtime.map(|mtime| mtime.duration_since(std::time::UNIX_EPOCH).unwrap().as_secs())
}

pub fn add_models_to_caps(caps: &mut CodeAssistantCaps, providers: Vec<CapsProvider>) {
    fn add_provider_details_to_model(base_model_rec: &mut BaseModelRecord, provider: &CapsProvider, model_name: &str, endpoint: &str) {
        base_model_rec.api_key = provider.api_key.clone();
        base_model_rec.endpoint = endpoint.replace("$MODEL", model_name);
        base_model_rec.support_metadata = provider.support_metadata;
        base_model_rec.endpoint_style = provider.endpoint_style.clone();
    }
    
    for mut provider in providers {

        let completion_models = std::mem::take(&mut provider.completion_models);
        for (model_name, mut model_rec) in completion_models {
            model_rec.base.name = model_name.to_string();
            model_rec.base.id = format!("{}/{}", provider.name, model_name);

            if model_rec.base.endpoint.is_empty() {
                add_provider_details_to_model(
                    &mut model_rec.base, &provider, &model_name, &provider.completion_endpoint
                );

                if provider.code_completion_n_ctx > 0 && provider.code_completion_n_ctx < model_rec.base.n_ctx {
                    // model is capable of more, but we may limit it from server or provider, e.x. for latency
                    model_rec.base.n_ctx = provider.code_completion_n_ctx; 
                }
            }
            
            caps.completion_models.insert(model_rec.base.id.clone(), Arc::new(model_rec));
        }

        let chat_models = std::mem::take(&mut provider.chat_models);
        for (model_name, mut model_rec) in chat_models {
            model_rec.base.name = model_name.to_string();
            model_rec.base.id = format!("{}/{}", provider.name, model_name);

            if model_rec.base.endpoint.is_empty() {
                add_provider_details_to_model(
                    &mut model_rec.base, &provider, &model_name, &provider.chat_endpoint
                );
            }

            caps.chat_models.insert(model_rec.base.id.clone(), Arc::new(model_rec));
        }

        if provider.embedding_model.is_configured() {
            let mut embedding_model = std::mem::take(&mut provider.embedding_model);
            embedding_model.base.id = format!("{}/{}", provider.name, embedding_model.base.name);

            if embedding_model.base.endpoint.is_empty() {
                let model_name = embedding_model.base.name.clone();
                add_provider_details_to_model(
                    &mut embedding_model.base, &provider, &model_name, &provider.embedding_endpoint
                );
            }
            caps.embedding_model = embedding_model;
        }

        caps.defaults.apply_override(&provider.defaults);
    }
}

pub fn apply_models_dict_patch(providers: &mut Vec<CapsProvider>) {
    for provider in providers {
        for (model_name, rec_patched) in provider.models_dict_patch.iter() {
            if let Some(completion_rec) = provider.completion_models.get_mut(model_name) {
                if let Some(n_ctx) = rec_patched.get("n_ctx").and_then(|v| v.as_u64()) {
                    completion_rec.base.n_ctx = n_ctx as usize;
                }
            }
            
            if let Some(chat_rec) = provider.chat_models.get_mut(model_name) {
                if let Some(n_ctx) = rec_patched.get("n_ctx").and_then(|v| v.as_u64()) {
                    chat_rec.base.n_ctx = n_ctx as usize;
                }
                
                if let Some(supports_tools) = rec_patched.get("supports_tools").and_then(|v| v.as_bool()) {
                    chat_rec.supports_tools = supports_tools;
                }
                if let Some(supports_multimodality) = rec_patched.get("supports_multimodality").and_then(|v| v.as_bool()) {
                    chat_rec.supports_multimodality = supports_multimodality;
                }
            }
        }
    }
}

pub fn populate_provider_model_records(providers: &mut Vec<CapsProvider>) -> Result<(), String> {
    #[derive(Deserialize)]
    struct KnownModels {
        completion_models: IndexMap<String, CompletionModelRecord>,
        chat_models: IndexMap<String, ChatModelRecord>,
        embedding_models: IndexMap<String, EmbeddingModelRecord>,
    }
    const KNOWN_MODELS: &'static str = include_str!("known_models.json");
    let known_models: KnownModels = serde_json::from_str(KNOWN_MODELS).map_err(|e| {
        let up_to_line = KNOWN_MODELS.lines().take(e.line()).collect::<Vec<&str>>().join("\n");
        tracing::error!("{}\nfailed to parse KNOWN_MODELS: {}", up_to_line, e);
        format!("failed to parse KNOWN_MODELS: {}", e)
    })?;

    for provider in providers {
        for model_name in &provider.running_models {
            if !provider.completion_models.contains_key(model_name) {
                if let Some(model_rec) = find_model_match(model_name, &provider.completion_models, &known_models.completion_models) {
                    provider.completion_models.insert(model_name.clone(), model_rec);
                }
            }

            if !provider.chat_models.contains_key(model_name) {
                if let Some(model_rec) = find_model_match(model_name, &provider.chat_models, &known_models.chat_models) {
                    provider.chat_models.insert(model_name.clone(), model_rec);
                }
            }
        }

        for model in &provider.running_models {
            if !provider.completion_models.contains_key(model) && 
                !provider.chat_models.contains_key(model) &&
                !(model == &provider.embedding_model.base.name) {
                tracing::warn!("Indicated as running, unknown model {:?} for provider {}, maybe update this rust binary", model, provider.name);
            }
        }

        if !provider.embedding_model.is_configured() && !provider.embedding_model.base.name.is_empty() {
            let model_name = provider.embedding_model.base.name.clone();
<<<<<<< HEAD
            let model_stripped = strip_model_from_finetune(&model_name);

            let mut found = false;
            for (candidate_model_name, candidate_model_rec) in &known_models.embedding_models {
                if candidate_model_name == &model_stripped || candidate_model_rec.base.similar_models.contains(&model_stripped) {
                    provider.embedding_model = candidate_model_rec.clone();
                    provider.embedding_model.base.name = model_name;
                    found = true;
                    break;
                }
            }
            
            if !found {
                tracing::warn!("Unknown embedding model '{}', maybe configure it or update this binary", model_stripped);
=======
            if let Some(model_rec) = find_model_match(&model_name, &IndexMap::new(), &known_models.embedding_models) {
                provider.embedding_model = model_rec;
                provider.embedding_model.base.name = model_name;
            } else {
                tracing::warn!("Unknown embedding model '{}', maybe configure it or update this binary", model_name);
>>>>>>> 18d6a49b
            }
        }
    }

    Ok(())
}

fn find_model_match<T: Clone + HasBaseModelRecord>(
    model_name: &String,
    provider_models: &IndexMap<String, T>,
    known_models: &IndexMap<String, T>
) -> Option<T> {
    let model_stripped = strip_model_from_finetune(model_name);

    if let Some(model) = provider_models.get(model_name)
        .or_else(|| provider_models.get(&model_stripped)) {
        return Some(model.clone());
    }
    
    for model in provider_models.values() {
        if model.base().similar_models.contains(model_name) ||
            model.base().similar_models.contains(&model_stripped) {
            return Some(model.clone());
        }
    }
    
    if let Some(model) = known_models.get(model_name)
        .or_else(|| known_models.get(&model_stripped)) {
        return Some(model.clone());
    }
    
    for model in known_models.values() {
        if model.base().similar_models.contains(&model_name.to_string()) ||
            model.base().similar_models.contains(&model_stripped) {
            return Some(model.clone());
        }
    }
    
    None
}

pub fn resolve_provider_api_key(provider: &CapsProvider, cmdline_api_key: &str) -> String {
    match &provider.api_key {
        k if k.is_empty() => cmdline_api_key.to_string(),
        k if k.starts_with("$") => {
            match std::env::var(&k[1..]) {
                Ok(env_val) => env_val,
                Err(e) => {
                    tracing::error!(
                        "tried to read API key from env var {} for provider {}, but failed: {}", 
                        k, provider.name, e
                    );
                    cmdline_api_key.to_string()
                }
            }
        }
        k => k.to_string(),
    }
}

#[cfg(test)]
mod tests {
    use super::*;

    #[test]
    fn test_parse_provider_templates() {
        let _ = get_provider_templates(); // This will panic if any template fails to parse
    }
}<|MERGE_RESOLUTION|>--- conflicted
+++ resolved
@@ -117,11 +117,7 @@
 
         #[derive(Deserialize)]
         struct EmbeddingModelRecordHelper {
-<<<<<<< HEAD
-            #[serde(default)]
-=======
             #[serde(flatten)]
->>>>>>> 18d6a49b
             base: BaseModelRecord,
             #[serde(default)]
             embedding_size: i32,
@@ -430,28 +426,11 @@
 
         if !provider.embedding_model.is_configured() && !provider.embedding_model.base.name.is_empty() {
             let model_name = provider.embedding_model.base.name.clone();
-<<<<<<< HEAD
-            let model_stripped = strip_model_from_finetune(&model_name);
-
-            let mut found = false;
-            for (candidate_model_name, candidate_model_rec) in &known_models.embedding_models {
-                if candidate_model_name == &model_stripped || candidate_model_rec.base.similar_models.contains(&model_stripped) {
-                    provider.embedding_model = candidate_model_rec.clone();
-                    provider.embedding_model.base.name = model_name;
-                    found = true;
-                    break;
-                }
-            }
-            
-            if !found {
-                tracing::warn!("Unknown embedding model '{}', maybe configure it or update this binary", model_stripped);
-=======
             if let Some(model_rec) = find_model_match(&model_name, &IndexMap::new(), &known_models.embedding_models) {
                 provider.embedding_model = model_rec;
                 provider.embedding_model.base.name = model_name;
             } else {
                 tracing::warn!("Unknown embedding model '{}', maybe configure it or update this binary", model_name);
->>>>>>> 18d6a49b
             }
         }
     }
