use std::error::Error;
<<<<<<< HEAD
use serde::Serialize;
=======
>>>>>>> cf72a083
use hyper::StatusCode;
use serde_json::json;
use std::fmt;
use axum::Json;
use axum::response::IntoResponse;

#[derive(Debug, Clone)]
pub struct ScratchError {
    pub status_code: StatusCode,
    pub message: String,
    pub telemetry_skip: bool, // because already posted a better description directly
}

impl IntoResponse for ScratchError {
    fn into_response(self) -> axum::response::Response {
        let payload = json!({
            "detail": self.message,
        });
        let mut response = (self.status_code, Json(payload)).into_response();
        // This extension is used to let us know that this response used to be a ScratchError.
        // Usage can be seen in telemetry_middleware.
        response.extensions_mut().insert(self);
        response
    }
}

impl Error for ScratchError {}
unsafe impl Send for ScratchError {}
unsafe impl Sync for ScratchError {}
impl fmt::Display for ScratchError {
    fn fmt(&self, f: &mut fmt::Formatter<'_>) -> fmt::Result {
        write!(f, "{} {}", self.status_code, self.message)
    }
}

impl ScratchError {
    pub fn new(status_code: StatusCode, message: String) -> Self {
        ScratchError {
            status_code,
            message,
            telemetry_skip: false,
        }
    }

    pub fn new_but_skip_telemetry(status_code: StatusCode, message: String) -> Self {
        ScratchError {
            status_code,
            message,
            telemetry_skip: true,
        }
    }
<<<<<<< HEAD
}

#[derive(Serialize, Default)]
pub struct YamlError {
    pub path: String,
    pub error_line: usize,  // starts with 1, zero if invalid
    pub error_msg: String,
}

impl From<(&str, &serde_yaml::Error)> for YamlError {
    fn from((path, err): (&str, &serde_yaml::Error)) -> Self {
        YamlError {
            path: path.to_string(),
            error_line: err.location().map(|loc| loc.line()).unwrap_or(0),
            error_msg: err.to_string(),
        }
    }
}

impl fmt::Display for YamlError {
    fn fmt(&self, f: &mut fmt::Formatter<'_>) -> fmt::Result {
        write!(
            f,
            "{}:{} {:?}",
            crate::nicer_logs::last_n_chars(&self.path, 40),
            self.error_line,
            self.error_msg
        )
    }
=======
>>>>>>> cf72a083
}

pub trait MapErrToString<T> {
    /// Same as .map_err(|e| e.to_string())
    fn map_err_to_string(self) -> Result<T, String>;
    /// Same as .map_err(|e| format!("{} {}", pref, e))
    fn map_err_with_prefix<P: std::fmt::Display>(self, pref: P) -> Result<T, String>;
}

impl<T, E: std::fmt::Display> MapErrToString<T> for Result<T, E> {
    fn map_err_to_string(self) -> Result<T, String> {
        self.map_err(|e| e.to_string())
    }

    fn map_err_with_prefix<P: std::fmt::Display>(self, pref: P) -> Result<T, String> {
        self.map_err(|e| format!("{pref} {e}"))
    }
}<|MERGE_RESOLUTION|>--- conflicted
+++ resolved
@@ -1,8 +1,5 @@
 use std::error::Error;
-<<<<<<< HEAD
 use serde::Serialize;
-=======
->>>>>>> cf72a083
 use hyper::StatusCode;
 use serde_json::json;
 use std::fmt;
@@ -21,6 +18,11 @@
         let payload = json!({
             "detail": self.message,
         });
+        let mut response = (self.status_code, Json(payload)).into_response();
+        // This extension is used to let us know that this response used to be a ScratchError.
+        // Usage can be seen in telemetry_middleware.
+        response.extensions_mut().insert(self);
+        response
         let mut response = (self.status_code, Json(payload)).into_response();
         // This extension is used to let us know that this response used to be a ScratchError.
         // Usage can be seen in telemetry_middleware.
@@ -54,7 +56,6 @@
             telemetry_skip: true,
         }
     }
-<<<<<<< HEAD
 }
 
 #[derive(Serialize, Default)]
@@ -84,8 +85,6 @@
             self.error_msg
         )
     }
-=======
->>>>>>> cf72a083
 }
 
 pub trait MapErrToString<T> {
