--- conflicted
+++ resolved
@@ -2,6 +2,7 @@
 use std::collections::HashMap;
 use std::hash::Hash;
 use axum::http::StatusCode;
+use indexmap::IndexMap;
 use ropey::Rope;
 
 use crate::custom_error::ScratchError;
@@ -160,6 +161,13 @@
     }
 }
 
+#[derive(Debug, Serialize, Deserialize, Clone, Default)]
+pub struct ChatUsage {
+    pub prompt_tokens: usize,
+    pub completion_tokens: usize,
+    pub total_tokens: usize, // TODO: remove (can produce self-contradictory data when prompt+completion != total)
+}
+
 #[derive(Debug, Serialize, Clone, Default)]
 pub struct ChatMessage {
     pub role: String,
@@ -172,6 +180,8 @@
     pub tool_call_id: String,
     #[serde(default, skip_serializing_if = "Option::is_none")]
     pub tool_failed: Option<bool>,
+    #[serde(default, skip_serializing_if = "Option::is_none")]
+    pub usage: Option<ChatUsage>,
     #[serde(default, skip_serializing_if = "Vec::is_empty")]
     pub checkpoints: Vec<Checkpoint>,
     #[serde(default, skip_serializing_if="Option::is_none")]
@@ -204,6 +214,10 @@
 
 #[derive(Debug, Serialize, Deserialize, Clone)]
 pub struct SubchatParameters {
+    #[serde(default)]
+    pub subchat_model_type: ChatModelType,
+    #[serde(default)]
+    pub subchat_model: String,
     pub subchat_n_ctx: usize,
     #[serde(default)]
     pub subchat_tokens_for_rag: usize,
@@ -215,8 +229,6 @@
     pub subchat_reasoning_effort: Option<ReasoningEffort>,
 }
 
-<<<<<<< HEAD
-=======
 #[derive(Debug, Deserialize, Clone, Default)]
 pub struct ChatPost {
     pub messages: Vec<serde_json::Value>,
@@ -315,7 +327,6 @@
         ChatMode::NO_TOOLS
     }
 }
->>>>>>> 7684d287
 
 fn default_true() -> bool {
     true
