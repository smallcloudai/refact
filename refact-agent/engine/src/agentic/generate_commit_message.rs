use crate::at_commands::at_commands::AtCommandsContext;
use crate::call_validation::{ChatContent, ChatMessage};
use crate::global_context::GlobalContext;
use std::sync::Arc;
use tokio::sync::Mutex as AMutex;
use tokio::sync::RwLock as ARwLock;

<<<<<<< HEAD
=======
const DIFF_ONLY_PROMPT: &str = r#"Generate a commit message following the Conventional Commits specification.

# Conventional Commits Format

```
<type>(<optional scope>): <description>

[optional body]

[optional footer(s)]
```

## Commit Types (REQUIRED - choose exactly one)
- `feat`: New feature (correlates with MINOR in SemVer)
- `fix`: Bug fix (correlates with PATCH in SemVer)
- `refactor`: Code restructuring without changing behavior
- `perf`: Performance improvement
- `docs`: Documentation only changes
- `style`: Code style changes (formatting, whitespace, semicolons)
- `test`: Adding or correcting tests
- `build`: Changes to build system or dependencies
- `ci`: Changes to CI configuration
- `chore`: Maintenance tasks (tooling, configs, no production code change)
- `revert`: Reverting a previous commit

## Rules

### Subject Line (REQUIRED)
1. Format: `<type>(<scope>): <description>` or `<type>: <description>`
2. Use imperative mood ("add" not "added" or "adds")
3. Do NOT capitalize the first letter of description
4. Do NOT end with a period
5. Keep under 50 characters (hard limit: 72)
6. Scope is optional but recommended for larger projects

### Body (OPTIONAL - use for complex changes)
1. Separate from subject with a blank line
2. Wrap at 72 characters
3. Explain WHAT and WHY, not HOW
4. Use bullet points for multiple items

### Footer (OPTIONAL)
1. Reference issues: `Fixes #123`, `Closes #456`, `Refs #789`
2. Breaking changes: Start with `BREAKING CHANGE:` or add `!` after type
3. Co-authors: `Co-authored-by: Name <email>`

## Breaking Changes
- Add `!` after type/scope: `feat!:` or `feat(api)!:`
- Or include `BREAKING CHANGE:` footer with explanation

# Steps

1. Analyze the diff to understand what changed
2. Determine the PRIMARY type of change (feat, fix, refactor, etc.)
3. Identify scope from affected files/modules (optional)
4. Write description in imperative mood explaining the intent
5. Add body only if the change is complex and needs explanation
6. Add footer for issue references or breaking changes if applicable

# Examples

**Input (diff)**:
```diff
- public class UserManager {
-     private final UserDAO userDAO;
+ public class UserManager {
+     private final UserService userService;
+     private final NotificationService notificationService;
```

**Output**:
```
refactor(user): replace UserDAO with service-based architecture

Introduce UserService and NotificationService to improve separation of
concerns and make user management logic more reusable.
```

**Input (diff)**:
```diff
- if (age > 17) {
-     accessAllowed = true;
- } else {
-     accessAllowed = false;
- }
+ accessAllowed = age > 17;
```

**Output**:
```
refactor: simplify age check with ternary expression
```

**Input (diff)**:
```diff
+ export async function fetchUserProfile(userId: string) {
+   const response = await api.get(`/users/${userId}`);
+   return response.data;
+ }
```

**Output**:
```
feat(api): add user profile fetch endpoint
```

**Input (diff)**:
```diff
- const timeout = 5000;
+ const timeout = 30000;
```

**Output**:
```
fix(database): increase query timeout to prevent failures

Extend timeout from 5s to 30s to resolve query failures during peak load.

Fixes #234
```

**Input (breaking change)**:
```diff
- function getUser(id) { return users[id]; }
+ function getUser(id) { return { user: users[id], metadata: {} }; }
```

**Output**:
```
feat(api)!: wrap user response in object with metadata

BREAKING CHANGE: getUser() now returns { user, metadata } instead of
user directly. Update all callers to access .user property.
```

# Important Guidelines

- Choose the MOST significant type if changes span multiple categories
- Be specific in the description - avoid vague terms like "update", "fix stuff"
- The subject should complete: "If applied, this commit will <description>"
- One commit = one logical change (if diff has unrelated changes, note it)
- Scope should reflect the module, component, or area affected"#;

const DIFF_WITH_USERS_TEXT_PROMPT: &str = r#"Generate a commit message following Conventional Commits, using the user's input as context for intent.

# Conventional Commits Format

```
<type>(<optional scope>): <description>

[optional body]

[optional footer(s)]
```

## Commit Types (REQUIRED - choose exactly one)
- `feat`: New feature (correlates with MINOR in SemVer)
- `fix`: Bug fix (correlates with PATCH in SemVer)
- `refactor`: Code restructuring without changing behavior
- `perf`: Performance improvement
- `docs`: Documentation only changes
- `style`: Code style changes (formatting, whitespace, semicolons)
- `test`: Adding or correcting tests
- `build`: Changes to build system or dependencies
- `ci`: Changes to CI configuration
- `chore`: Maintenance tasks (tooling, configs, no production code change)
- `revert`: Reverting a previous commit

## Rules

### Subject Line (REQUIRED)
1. Format: `<type>(<scope>): <description>` or `<type>: <description>`
2. Use imperative mood ("add" not "added" or "adds")
3. Do NOT capitalize the first letter of description
4. Do NOT end with a period
5. Keep under 50 characters (hard limit: 72)
6. Scope is optional but recommended for larger projects

### Body (OPTIONAL - use for complex changes)
1. Separate from subject with a blank line
2. Wrap at 72 characters
3. Explain WHAT and WHY, not HOW
4. Use bullet points for multiple items

### Footer (OPTIONAL)
1. Reference issues: `Fixes #123`, `Closes #456`, `Refs #789`
2. Breaking changes: Start with `BREAKING CHANGE:` or add `!` after type
3. Co-authors: `Co-authored-by: Name <email>`

## Breaking Changes
- Add `!` after type/scope: `feat!:` or `feat(api)!:`
- Or include `BREAKING CHANGE:` footer with explanation

# Steps

1. Analyze the user's initial commit message to understand their intent
2. Analyze the diff to understand the actual changes
3. Determine the correct type based on the nature of changes
4. Extract or infer a scope from user input or affected files
5. Synthesize user intent + diff analysis into a proper conventional commit
6. If user mentions an issue number, include it in the footer

# Examples

**Input (user's message)**:
```
fix the login bug
```

**Input (diff)**:
```diff
- if (user.password === input) {
+ if (await bcrypt.compare(input, user.passwordHash)) {
```

**Output**:
```
fix(auth): use bcrypt for secure password comparison

Replace plaintext password comparison with bcrypt hash verification
to fix authentication vulnerability.
```

**Input (user's message)**:
```
Refactor UserManager to use services instead of DAOs
```

**Input (diff)**:
```diff
- public class UserManager {
-     private final UserDAO userDAO;
+ public class UserManager {
+     private final UserService userService;
+     private final NotificationService notificationService;
```

**Output**:
```
refactor(user): replace UserDAO with service-based architecture

Introduce UserService and NotificationService to improve separation of
concerns and make user management logic more reusable.
```

**Input (user's message)**:
```
added new endpoint for users #123
```

**Input (diff)**:
```diff
+ @GetMapping("/users/{id}/preferences")
+ public ResponseEntity<Preferences> getUserPreferences(@PathVariable Long id) {
+     return ResponseEntity.ok(userService.getPreferences(id));
+ }
```

**Output**:
```
feat(api): add user preferences endpoint

Refs #123
```

**Input (user's message)**:
```
cleanup
```

**Input (diff)**:
```diff
- // TODO: implement later
- // console.log("debug");
- const unusedVar = 42;
```

**Output**:
```
chore: remove dead code and debug artifacts
```

**Input (user's message)**:
```
BREAKING: change API response format
```

**Input (diff)**:
```diff
- return user;
+ return { data: user, version: "2.0" };
```

**Output**:
```
feat(api)!: wrap responses in versioned data envelope

BREAKING CHANGE: All API responses now return { data, version } object
instead of raw data. Clients must access response.data for the payload.
```

# Important Guidelines

- Preserve the user's intent but format it correctly
- If user mentions "bug", "fix", "broken" → likely `fix`
- If user mentions "add", "new", "feature" → likely `feat`
- If user mentions "refactor", "restructure", "reorganize" → `refactor`
- If user mentions "clean", "remove unused" → likely `chore` or `refactor`
- Extract issue numbers (#123) from user text and move to footer
- The subject should complete: "If applied, this commit will <description>"
- Don't just paraphrase the user - analyze the diff to add specificity"#;
>>>>>>> 7684d287
const N_CTX: usize = 32000;
const TEMPERATURE: f32 = 0.2;

pub fn remove_fencing(message: &String) -> Vec<String> {
    let trimmed_message = message.trim();
    if !trimmed_message.contains("```") {
        return Vec::new();
    }
    if trimmed_message.contains("``````") {
        return Vec::new();
    }

    let mut results = Vec::new();
    let mut in_code_block = false;

    for (_i, part) in trimmed_message.split("```").enumerate() {
        if in_code_block {
            let part_lines: Vec<&str> = part.lines().collect();
            if !part_lines.is_empty() {
                let start_idx = if part_lines[0].trim().split_whitespace().count() <= 1 && part_lines.len() > 1 {
                    1
                } else {
                    0
                };
                if start_idx < part_lines.len() {
                    let code_block = part_lines[start_idx..].join("\n");
                    if !code_block.is_empty() {
                        results.push(code_block.trim().to_string());
                    }
                }
            }
        }

        in_code_block = !in_code_block;
    }
    if !results.is_empty() {
        results
    } else {
        Vec::new()
    }
}

#[cfg(test)]
mod tests {
    use super::*;

    #[test]
    fn test_no_fencing() {
        let input = "Simple text without fencing".to_string();
        assert_eq!(remove_fencing(&input), Vec::<String>::new());
    }

    #[test]
    fn test_simple_fencing() {
        let input = "```\nCode block\n```".to_string();
        assert_eq!(remove_fencing(&input), vec!["Code block".to_string()]);
    }

    #[test]
    fn test_language_tag() {
        let input = "```rust\nfn main() {\n    println!(\"Hello\");\n}\n```".to_string();
        assert_eq!(remove_fencing(&input), vec!["fn main() {\n    println!(\"Hello\");\n}".to_string()]);
    }

    #[test]
    fn test_text_before_and_after() {
        let input = "Text before\nText before\n```\nCode block\n```\nText after".to_string();
        assert_eq!(remove_fencing(&input), vec!["Code block".to_string()]);
    }

    #[test]
    fn test_multiple_code_blocks() {
        let input = "First paragraph\n```\nFirst code\n```\nMiddle text\n```python\ndef hello():\n    print('world')\n```\nLast paragraph".to_string();
        assert_eq!(remove_fencing(&input), vec!["First code".to_string(), "def hello():\n    print('world')".to_string()]);
    }

    #[test]
    fn test_empty_code_block() {
        let input = "Text with `````` empty block".to_string();
        assert_eq!(remove_fencing(&input), Vec::<String>::new());
    }
}

pub async fn generate_commit_message_by_diff(
    gcx: Arc<ARwLock<GlobalContext>>,
    tool_call_id: &str,
    diff: &String,
    commit_message_prompt: &Option<String>,
) -> Result<String, String> {
    if diff.is_empty() {
        return Err("The provided diff is empty".to_string());
    }
    let (messages, ft_fexp_id) = if let Some(text) = commit_message_prompt {
        (vec![
            ChatMessage {
                role: "user".to_string(),
                content: ChatContent::SimpleText(format!(
                    "Initial commit message:\n```\n{}\n```\nDiff:\n```\n{}\n```\n",
                    text, diff
                )),
                ..Default::default()
            },
        ], "id:generate_commit_message_with_prompt:1.0")
    } else {
        (vec![
            ChatMessage {
                role: "user".to_string(),
                content: ChatContent::SimpleText(format!("Diff:\n```\n{}\n```\n", diff)),
                ..Default::default()
            },
        ], "id:generate_commit_message:1.0")
    };
    let ccx: Arc<AMutex<AtCommandsContext>> = Arc::new(AMutex::new(AtCommandsContext::new(
        gcx.clone(), N_CTX, 1, false, messages.clone(), "".to_string(), false
    ).await));
    
    let new_messages = crate::cloud::subchat::subchat(
        ccx.clone(),
        ft_fexp_id,
        tool_call_id,
        messages,
        Some(TEMPERATURE),
        Some(2048),
        None,
    ).await?;
    let content = new_messages
        .into_iter()
        .last()
        .map(|last_m| last_m.content.content_text_only())
        .ok_or("No message have been found".to_string())?;
    let code_blocks = remove_fencing(&content);
    if !code_blocks.is_empty() {
        Ok(code_blocks[0].clone())
    } else {
        Ok(content)
    }
}<|MERGE_RESOLUTION|>--- conflicted
+++ resolved
@@ -1,12 +1,16 @@
+use std::path::PathBuf;
 use crate::at_commands::at_commands::AtCommandsContext;
 use crate::call_validation::{ChatContent, ChatMessage};
-use crate::global_context::GlobalContext;
+use crate::files_correction::CommandSimplifiedDirExt;
+use crate::global_context::{try_load_caps_quickly_if_not_present, GlobalContext};
+use crate::subchat::subchat_single;
 use std::sync::Arc;
+use hashbrown::HashMap;
 use tokio::sync::Mutex as AMutex;
 use tokio::sync::RwLock as ARwLock;
-
-<<<<<<< HEAD
-=======
+use tracing::warn;
+use crate::files_in_workspace::detect_vcs_for_a_file_path;
+
 const DIFF_ONLY_PROMPT: &str = r#"Generate a commit message following the Conventional Commits specification.
 
 # Conventional Commits Format
@@ -318,9 +322,8 @@
 - Extract issue numbers (#123) from user text and move to footer
 - The subject should complete: "If applied, this commit will <description>"
 - Don't just paraphrase the user - analyze the diff to add specificity"#;
->>>>>>> 7684d287
 const N_CTX: usize = 32000;
-const TEMPERATURE: f32 = 0.2;
+const TEMPERATURE: f32 = 0.5;
 
 pub fn remove_fencing(message: &String) -> Vec<String> {
     let trimmed_message = message.trim();
@@ -404,55 +407,134 @@
 
 pub async fn generate_commit_message_by_diff(
     gcx: Arc<ARwLock<GlobalContext>>,
-    tool_call_id: &str,
     diff: &String,
     commit_message_prompt: &Option<String>,
 ) -> Result<String, String> {
     if diff.is_empty() {
         return Err("The provided diff is empty".to_string());
     }
-    let (messages, ft_fexp_id) = if let Some(text) = commit_message_prompt {
-        (vec![
+    let messages = if let Some(text) = commit_message_prompt {
+        vec![
+            ChatMessage {
+                role: "system".to_string(),
+                content: ChatContent::SimpleText(DIFF_WITH_USERS_TEXT_PROMPT.to_string()),
+                ..Default::default()
+            },
             ChatMessage {
                 role: "user".to_string(),
                 content: ChatContent::SimpleText(format!(
-                    "Initial commit message:\n```\n{}\n```\nDiff:\n```\n{}\n```\n",
+                    "Commit message:\n```\n{}\n```\nDiff:\n```\n{}\n```\n",
                     text, diff
                 )),
                 ..Default::default()
             },
-        ], "id:generate_commit_message_with_prompt:1.0")
+        ]
     } else {
-        (vec![
+        vec![
+            ChatMessage {
+                role: "system".to_string(),
+                content: ChatContent::SimpleText(DIFF_ONLY_PROMPT.to_string()),
+                ..Default::default()
+            },
             ChatMessage {
                 role: "user".to_string(),
                 content: ChatContent::SimpleText(format!("Diff:\n```\n{}\n```\n", diff)),
                 ..Default::default()
             },
-        ], "id:generate_commit_message:1.0")
+        ]
     };
+    let model_id = match try_load_caps_quickly_if_not_present(gcx.clone(), 0).await {
+        Ok(caps) => Ok(caps.defaults.chat_default_model.clone()),
+        Err(_) => Err("No caps available".to_string()),
+    }?;
     let ccx: Arc<AMutex<AtCommandsContext>> = Arc::new(AMutex::new(AtCommandsContext::new(
-        gcx.clone(), N_CTX, 1, false, messages.clone(), "".to_string(), false
+        gcx.clone(),
+        N_CTX,
+        1,
+        false,
+        messages.clone(),
+        "".to_string(),
+        false,
+        model_id.clone(),
     ).await));
-    
-    let new_messages = crate::cloud::subchat::subchat(
+    let new_messages = subchat_single(
         ccx.clone(),
-        ft_fexp_id,
-        tool_call_id,
+        &model_id,
         messages,
+        Some(vec![]),
+        None,
+        false,
         Some(TEMPERATURE),
-        Some(2048),
         None,
-    ).await?;
-    let content = new_messages
+        1,
+        None,
+        true,
+        None,
+        None,
+        None,
+    )
+        .await
+        .map_err(|e| format!("Error: {}", e))?;
+
+    let commit_message = new_messages
         .into_iter()
-        .last()
-        .map(|last_m| last_m.content.content_text_only())
-        .ok_or("No message have been found".to_string())?;
-    let code_blocks = remove_fencing(&content);
+        .next()
+        .map(|x| {
+            x.into_iter().last().map(|last_m| match last_m.content {
+                ChatContent::SimpleText(text) => Some(text),
+                ChatContent::Multimodal(_) => None,
+            })
+        })
+        .flatten()
+        .flatten()
+        .ok_or("No commit message was generated".to_string())?;
+
+    let code_blocks = remove_fencing(&commit_message);
     if !code_blocks.is_empty() {
         Ok(code_blocks[0].clone())
     } else {
-        Ok(content)
-    }
+        Ok(commit_message)
+    }
+}
+
+pub async fn _generate_commit_message_for_projects(
+    gcx: Arc<ARwLock<GlobalContext>>,
+) -> Result<HashMap<PathBuf, String>, String> {
+    let project_folders = gcx.read().await.documents_state.workspace_folders.lock().unwrap().clone();
+    let mut commit_messages = HashMap::new();
+
+    for folder in project_folders {
+        let command = if let Some((_, vcs_type)) = detect_vcs_for_a_file_path(&folder).await {
+            match vcs_type {
+                "git" => "git diff",
+                "svn" => "svn diff",
+                "hg" => "hg diff",
+                other => {
+                    warn!("Unrecognizable version control detected for the folder {folder:?}: {other}");
+                    continue;
+                }
+            }
+        } else {
+            warn!("There's no recognizable version control detected for the folder {folder:?}");
+            continue;
+        };
+
+        let output = tokio::process::Command::new(command)
+            .current_dir_simplified(&folder)
+            .stdin(std::process::Stdio::null())
+            .output()
+            .await
+            .map_err(|e| format!("Failed to execute command for folder {folder:?}: {e}"))?;
+
+        if !output.status.success() {
+            warn!("Command failed for folder {folder:?}: {}", String::from_utf8_lossy(&output.stderr));
+            continue;
+        }
+
+        let diff_output = String::from_utf8_lossy(&output.stdout).to_string();
+        let commit_message = generate_commit_message_by_diff(gcx.clone(), &diff_output, &None).await?;
+        commit_messages.insert(folder, commit_message);
+    }
+
+    Ok(commit_messages)
 }