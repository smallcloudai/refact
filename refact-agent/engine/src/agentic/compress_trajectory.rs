use crate::at_commands::at_commands::AtCommandsContext;
use crate::call_validation::{ChatContent, ChatMessage, ContextFile};
use crate::global_context::GlobalContext;
use std::sync::Arc;
use tokio::sync::Mutex as AMutex;
use tokio::sync::RwLock as ARwLock;

const N_CTX: usize = 128000;
const TEMPERATURE: f32 = 0.2;


fn _make_prompt(
    previous_messages: &Vec<ChatMessage>,
) -> String {
    let mut context = "".to_string();
    for message in previous_messages.iter().rev() {
        let message_row = match message.role.as_str() {
            "user" => format!("👤:\n{}\n\n", &message.content.content_text_only()),
            "assistant" => format!("🤖:\n{}\n\n", &message.content.content_text_only()),
            "tool" => format!("🔨:\n{}\n\n", &message.content.content_text_only()),
            "context_file" => {
                let mut files = String::new();
                match serde_json::from_str::<Vec<ContextFile>>(&message.content.content_text_only()) {
                    Ok(vector_of_context_files) => {
                        for context_file in vector_of_context_files {
                            files.push_str(
                                format!("📎:{}:{}-{}\n```\n{}```\n\n",
                                        context_file.file_name,
                                        context_file.line1,
                                        context_file.line2,
                                        crate::nicer_logs::first_n_chars(&context_file.file_content, 40)).as_str()
                            )
                        }
                    }
                    _ => {}
                }
                files
            }
            _ => {
                continue;
            }
        };
        context.insert_str(0, &message_row);
    }
    format!("# Conversation\n{context}")
}


pub async fn compress_trajectory(
    gcx: Arc<ARwLock<GlobalContext>>,
    tool_call_id: &str,
    messages: &Vec<ChatMessage>,
) -> Result<String, String> {
    if messages.is_empty() {
        return Err("The provided chat is empty".to_string());
    }
<<<<<<< HEAD
=======
    let (model_id, n_ctx) = match try_load_caps_quickly_if_not_present(gcx.clone(), 0).await {
        Ok(caps) => {
            let model_id = caps.defaults.chat_light_model.clone();
            if let Some(model_rec) = caps.chat_models.get(&strip_model_from_finetune(&model_id)) {
                Ok((model_id, model_rec.base.n_ctx))
            } else {
                Err(format!(
                    "Model '{}' not found, server has these models: {:?}",
                    model_id, caps.chat_models.keys()
                ))
            }
        },
        Err(_) => Err("No caps available".to_string()),
    }?;
    let mut messages_compress = messages.clone();
    messages_compress.push(
        ChatMessage {
            role: "user".to_string(),
            content: ChatContent::SimpleText(COMPRESSION_MESSAGE.to_string()),
            ..Default::default()
        },
    );
>>>>>>> 7684d287
    let ccx: Arc<AMutex<AtCommandsContext>> = Arc::new(AMutex::new(AtCommandsContext::new(
        gcx.clone(),
        N_CTX,
        1,
        false,
        messages.clone(),
        "".to_string(),
        false,
    ).await));
    let new_messages = crate::cloud::subchat::subchat(
        ccx.clone(),
        "id:compress_trajectory:1.0",
        tool_call_id,
        vec![ChatMessage {
            role: "user".to_string(),
            content: ChatContent::SimpleText(_make_prompt(&messages)),
            ..Default::default()
        }],
        Some(TEMPERATURE),
        Some(8192),
        None
    ).await.map_err(|e| format!("Error: {}", e))?;
    let content = new_messages
        .into_iter()
        .last()
        .map(|last_m| last_m.content.content_text_only())
        .ok_or("No message have been found".to_string())?;
    let compressed_message = format!("{content}\n\nPlease, continue the conversation based on the provided summary");
    Ok(compressed_message)
}<|MERGE_RESOLUTION|>--- conflicted
+++ resolved
@@ -1,61 +1,103 @@
 use crate::at_commands::at_commands::AtCommandsContext;
-use crate::call_validation::{ChatContent, ChatMessage, ContextFile};
-use crate::global_context::GlobalContext;
+use crate::call_validation::{ChatContent, ChatMessage};
+use crate::global_context::{try_load_caps_quickly_if_not_present, GlobalContext};
+use crate::subchat::subchat_single;
 use std::sync::Arc;
 use tokio::sync::Mutex as AMutex;
 use tokio::sync::RwLock as ARwLock;
+use crate::caps::strip_model_from_finetune;
 
-const N_CTX: usize = 128000;
-const TEMPERATURE: f32 = 0.2;
+const COMPRESSION_MESSAGE: &str = r#"Your task is to create a detailed summary of the conversation so far, paying close attention to the user's explicit requests and your previous actions.
+This summary should be thorough in capturing technical details, code patterns, and architectural decisions that would be essential for continuing development work without losing context.
 
+Before providing your final summary, wrap your analysis in <analysis> tags to organize your thoughts and ensure you've covered all necessary points. In your analysis process:
 
-fn _make_prompt(
-    previous_messages: &Vec<ChatMessage>,
-) -> String {
-    let mut context = "".to_string();
-    for message in previous_messages.iter().rev() {
-        let message_row = match message.role.as_str() {
-            "user" => format!("👤:\n{}\n\n", &message.content.content_text_only()),
-            "assistant" => format!("🤖:\n{}\n\n", &message.content.content_text_only()),
-            "tool" => format!("🔨:\n{}\n\n", &message.content.content_text_only()),
-            "context_file" => {
-                let mut files = String::new();
-                match serde_json::from_str::<Vec<ContextFile>>(&message.content.content_text_only()) {
-                    Ok(vector_of_context_files) => {
-                        for context_file in vector_of_context_files {
-                            files.push_str(
-                                format!("📎:{}:{}-{}\n```\n{}```\n\n",
-                                        context_file.file_name,
-                                        context_file.line1,
-                                        context_file.line2,
-                                        crate::nicer_logs::first_n_chars(&context_file.file_content, 40)).as_str()
-                            )
-                        }
-                    }
-                    _ => {}
+1. Chronologically analyze each message and section of the conversation. For each section thoroughly identify:
+   - The user's explicit requests and intents
+   - Your approach to addressing the user's requests
+   - Key decisions, technical concepts and code patterns
+   - Specific details like file names, full code snippets, function signatures, file edits, etc
+2. Double-check for technical accuracy and completeness, addressing each required element thoroughly.
+
+Your summary should include the following sections:
+
+1. Primary Request and Intent: Capture all of the user's explicit requests and intents in detail
+2. Key Technical Concepts: List all important technical concepts, technologies, and frameworks discussed.
+3. Files and Code Sections: Enumerate specific files and code sections examined, modified, or created. Pay special attention to the most recent messages and include full code snippets where applicable and include a summary of why this file read or edit is important.
+4. Problem Solving: Document problems solved and any ongoing troubleshooting efforts.
+5. Pending Tasks: Outline any pending tasks that you have explicitly been asked to work on.
+6. Current Work: Describe in detail precisely what was being worked on immediately before this summary request, paying special attention to the most recent messages from both user and assistant. Include file names and code snippets where applicable.
+7. Optional Next Step: List the next step that you will take that is related to the most recent work you were doing. IMPORTANT: ensure that this step is DIRECTLY in line with the user's explicit requests, and the task you were working on immediately before this summary request. If your last task was concluded, then only list next steps if they are explicitly in line with the users request. Do not start on tangential requests without confirming with the user first.
+8. If there is a next step, include direct quotes from the most recent conversation showing exactly what task you were working on and where you left off. This should be verbatim to ensure there's no drift in task interpretation.
+
+Here's an example of how your output should be structured:
+
+<example>
+<analysis>
+[Your thought process, ensuring all points are covered thoroughly and accurately]
+</analysis>
+
+<summary>
+1. Primary Request and Intent:
+   [Detailed description]
+
+2. Key Technical Concepts:
+   - [Concept 1]
+   - [Concept 2]
+   - [...]
+
+3. Files and Code Sections:
+   - [File Name 1]
+      - [Summary of why this file is important]
+      - [Summary of the changes made to this file, if any]
+      - [Important Code Snippet]
+   - [File Name 2]
+      - [Important Code Snippet]
+   - [...]
+
+4. Problem Solving:
+   [Description of solved problems and ongoing troubleshooting]`
+
+5. Pending Tasks:
+   - [Task 1]
+   - [Task 2]
+   - [...]
+
+6. Current Work:
+   [Precise description of current work]
+
+7. Optional Next Step:
+   [Optional Next step to take]
+
+</summary>
+</example>
+
+Please provide your summary based on the conversation so far, following this structure and ensuring precision and thoroughness in your response."#;
+const TEMPERATURE: f32 = 0.0;
+
+fn gather_used_tools(messages: &Vec<ChatMessage>) -> Vec<String> {
+    let mut tools: Vec<String> = Vec::new();
+    
+    for message in messages {
+        if let Some(tool_calls) = &message.tool_calls {
+            for tool_call in tool_calls {
+                if !tools.contains(&tool_call.function.name) {
+                    tools.push(tool_call.function.name.clone());
                 }
-                files
             }
-            _ => {
-                continue;
-            }
-        };
-        context.insert_str(0, &message_row);
+        }
     }
-    format!("# Conversation\n{context}")
+    
+    tools
 }
-
 
 pub async fn compress_trajectory(
     gcx: Arc<ARwLock<GlobalContext>>,
-    tool_call_id: &str,
     messages: &Vec<ChatMessage>,
 ) -> Result<String, String> {
     if messages.is_empty() {
         return Err("The provided chat is empty".to_string());
     }
-<<<<<<< HEAD
-=======
     let (model_id, n_ctx) = match try_load_caps_quickly_if_not_present(gcx.clone(), 0).await {
         Ok(caps) => {
             let model_id = caps.defaults.chat_light_model.clone();
@@ -78,34 +120,46 @@
             ..Default::default()
         },
     );
->>>>>>> 7684d287
     let ccx: Arc<AMutex<AtCommandsContext>> = Arc::new(AMutex::new(AtCommandsContext::new(
         gcx.clone(),
-        N_CTX,
+        n_ctx,
         1,
         false,
-        messages.clone(),
+        messages_compress.clone(),
         "".to_string(),
         false,
+        model_id.clone(),
     ).await));
-    let new_messages = crate::cloud::subchat::subchat(
+    let tools = gather_used_tools(&messages);
+    let new_messages = subchat_single(
         ccx.clone(),
-        "id:compress_trajectory:1.0",
-        tool_call_id,
-        vec![ChatMessage {
-            role: "user".to_string(),
-            content: ChatContent::SimpleText(_make_prompt(&messages)),
-            ..Default::default()
-        }],
+        &model_id,
+        messages_compress,
+        Some(tools),
+        None,
+        false,
         Some(TEMPERATURE),
-        Some(8192),
-        None
+        None,
+        1,
+        None, 
+        true,
+        None,
+        None,
+        None,
     ).await.map_err(|e| format!("Error: {}", e))?;
+
     let content = new_messages
         .into_iter()
-        .last()
-        .map(|last_m| last_m.content.content_text_only())
-        .ok_or("No message have been found".to_string())?;
+        .next()
+        .map(|x| {
+            x.into_iter().last().map(|last_m| match last_m.content {
+                ChatContent::SimpleText(text) => Some(text),
+                ChatContent::Multimodal(_) => None,
+            })
+        })
+        .flatten()
+        .flatten()
+        .ok_or("No traj message was generated".to_string())?;
     let compressed_message = format!("{content}\n\nPlease, continue the conversation based on the provided summary");
     Ok(compressed_message)
 }