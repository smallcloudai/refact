use std::collections::HashMap;
use std::sync::Arc;

use tokio::sync::RwLock as ARwLock;

use crate::global_context::{try_load_caps_quickly_if_not_present, GlobalContext};
use crate::integrations::running_integrations::load_integrations;

use super::tools_description::{Tool, ToolGroup, ToolGroupCategory};

fn tool_available(
    tool: &Box<dyn Tool + Send>,
    ast_on: bool,
    vecdb_on: bool,
    is_there_a_thinking_model: bool,
    allow_knowledge: bool,
    allow_experimental: bool,
) -> bool {
    let dependencies = tool.tool_depends_on();
    if dependencies.contains(&"ast".to_string()) && !ast_on {
        return false;
    }
    if dependencies.contains(&"vecdb".to_string()) && !vecdb_on {
        return false;
    }
    if dependencies.contains(&"thinking".to_string()) && !is_there_a_thinking_model {
        return false;
    }
    if dependencies.contains(&"knowledge".to_string()) && !allow_knowledge {
        return false;
    }
    if tool.tool_description().experimental && !allow_experimental {
        return false;
    }
    true
}

async fn tool_available_from_gcx(
    gcx: Arc<ARwLock<GlobalContext>>,
) -> impl Fn(&Box<dyn Tool + Send>) -> bool {
    let (ast_on, vecdb_on, allow_experimental) = {
        let gcx_locked = gcx.read().await;
        let vecdb_on = gcx_locked.vec_db.lock().await.is_some();
        (gcx_locked.ast_service.is_some(), vecdb_on, gcx_locked.cmdline.experimental)
    };

    let is_there_a_thinking_model = match try_load_caps_quickly_if_not_present(gcx.clone(), 0).await {
        Ok(caps) => caps.chat_models.get(&caps.defaults.chat_thinking_model).is_some(),
        Err(_) => false,
    };
    let allow_knowledge = true;

    move |tool: &Box<dyn Tool + Send>| {
        tool_available(
            tool,
            ast_on,
            vecdb_on,
            is_there_a_thinking_model,
            allow_knowledge,
            allow_experimental,
        )
    }
}

impl ToolGroup {
    pub async fn retain_available_tools(
        &mut self,
        gcx: Arc<ARwLock<GlobalContext>>,
    ) {
        let tool_available = tool_available_from_gcx(gcx.clone()).await;
        self.tools.retain(|tool| tool_available(tool));
    }
}

async fn get_builtin_tools(
    gcx: Arc<ARwLock<GlobalContext>>,
) -> Vec<ToolGroup> {
    let config_dir = gcx.read().await.config_dir.clone();
    let config_path = config_dir.join("builtin_tools.yaml").to_string_lossy().to_string();

    let codebase_search_tools: Vec<Box<dyn Tool + Send>> = vec![
        Box::new(crate::tools::tool_ast_definition::ToolAstDefinition{config_path: config_path.clone()}),
        // works badly, better not to use it 
        // Box::new(crate::tools::tool_ast_reference::ToolAstReference{config_path: config_path.clone()}),
        Box::new(crate::tools::tool_tree::ToolTree{config_path: config_path.clone()}),
        Box::new(crate::tools::tool_cat::ToolCat{config_path: config_path.clone()}),
        Box::new(crate::tools::tool_regex_search::ToolRegexSearch{config_path: config_path.clone()}),
        Box::new(crate::tools::tool_search::ToolSearch{config_path: config_path.clone()}),
    ];

    let codebase_change_tools: Vec<Box<dyn Tool + Send>> = vec![
        Box::new(crate::tools::file_edit::tool_create_textdoc::ToolCreateTextDoc{config_path: config_path.clone()}),
        Box::new(crate::tools::file_edit::tool_update_textdoc::ToolUpdateTextDoc{config_path: config_path.clone()}),
        Box::new(crate::tools::file_edit::tool_update_textdoc_by_lines::ToolUpdateTextDocByLines{config_path: config_path.clone()}),
        // Box::new(crate::tools::file_edit::tool_update_textdoc_regex::ToolUpdateTextDocRegex{config_path: config_path.clone()}),
        Box::new(crate::tools::tool_rm::ToolRm{config_path: config_path.clone()}),
        Box::new(crate::tools::tool_mv::ToolMv{config_path: config_path.clone()}),
    ];

    let web_tools: Vec<Box<dyn Tool + Send>> = vec![];

    let deep_analysis_tools: Vec<Box<dyn Tool + Send>> = vec![
        Box::new(crate::tools::tool_strategic_planning::ToolStrategicPlanning{config_path: config_path.clone()}),
        Box::new(crate::tools::tool_deep_research::ToolDeepResearch{config_path: config_path.clone()}),
        Box::new(crate::tools::tool_subagent::ToolSubagent{config_path: config_path.clone()}),
    ];

    let mut tool_groups = vec![
        ToolGroup {
            name: "Codebase Search".to_string(),
            description: "Codebase search tools".to_string(),
            category: ToolGroupCategory::Builtin,
            tools: codebase_search_tools,
        },
        ToolGroup {
            name: "Codebase Change".to_string(),
            description: "Codebase modification tools".to_string(),
            category: ToolGroupCategory::Builtin,
            tools: codebase_change_tools,
        },
        ToolGroup {
            name: "Web".to_string(),
            description: "Web tools".to_string(),
            category: ToolGroupCategory::Builtin,
            tools: web_tools,
        },
        ToolGroup {
            name: "Strategic Planning".to_string(),
            description: "Strategic planning tools".to_string(),
            category: ToolGroupCategory::Builtin,
            tools: deep_analysis_tools,
        },
    ];

    for tool_group in tool_groups.iter_mut() {
        tool_group.retain_available_tools(gcx.clone()).await;
    }

    tool_groups
}

async fn get_integration_tools(
    gcx: Arc<ARwLock<GlobalContext>>,
) -> Vec<ToolGroup> {
    let mut integrations_group = ToolGroup {
        name: "Integrations".to_string(),
        description: "Integration tools".to_string(),
        category: ToolGroupCategory::Integration,
        tools: vec![],
    };

    let mut mcp_groups = HashMap::new();

    let (integrations_map, _yaml_errors) = load_integrations(gcx.clone(), &["**/*".to_string()]).await;
    for (name, integr) in integrations_map {
        for tool in integr.integr_tools(&name).await {
            let tool_desc = tool.tool_description();
            if tool_desc.name.starts_with("mcp") {
                let mcp_server_name = std::path::Path::new(&tool_desc.source.config_path)
                    .file_stem()
                    .and_then(|name| name.to_str())
                    .unwrap_or("unknown");

                if !mcp_groups.contains_key(mcp_server_name) {
                    mcp_groups.insert(
                        mcp_server_name.to_string(),
                        ToolGroup {
                            name: format!("MCP {}", mcp_server_name),
                            description: format!("MCP tools for {}", mcp_server_name),
                            category: ToolGroupCategory::MCP,
                            tools: vec![],
                        },
                    );
                }
                mcp_groups.entry(mcp_server_name.to_string())
                    .and_modify(|group| group.tools.push(tool));
            } else {
                integrations_group.tools.push(tool);
            }
        }
    }

    let mut tool_groups = vec![integrations_group];
    tool_groups.extend(mcp_groups.into_values());

    for tool_group in tool_groups.iter_mut() {
        tool_group.retain_available_tools(gcx.clone()).await;
    }

    tool_groups
}

pub async fn get_available_tool_groups(
    gcx: Arc<ARwLock<GlobalContext>>,
) -> Vec<ToolGroup> {
    let mut tools_all = get_builtin_tools(gcx.clone()).await;
    tools_all.extend(
        get_integration_tools(gcx).await
    );

    tools_all
}

pub async fn get_available_tools(
    gcx: Arc<ARwLock<GlobalContext>>,
) -> Vec<Box<dyn Tool + Send>> {
    get_available_tool_groups(gcx).await.into_iter().flat_map(|g| g.tools).collect()
<<<<<<< HEAD
}
=======
}

pub async fn get_available_tools_by_chat_mode(
    gcx: Arc<ARwLock<GlobalContext>>,
    chat_mode: ChatMode,
) -> Vec<Box<dyn Tool + Send>> {
    if chat_mode == ChatMode::NO_TOOLS {
        return vec![];
    }

    let tools = get_available_tool_groups(gcx).await.into_iter()
        .flat_map(|g| g.tools)
        .filter(|tool| tool.config().unwrap_or_default().enabled);


    match chat_mode {
        ChatMode::NO_TOOLS => unreachable!("Condition handled at the beginning of the function."),
        ChatMode::EXPLORE => {
            tools.filter(|tool| !tool.tool_description().agentic).collect()
        },
        ChatMode::AGENT => {
            tools.collect()
        }
        ChatMode::CONFIGURE => {
            let blacklist = ["tree", "knowledge", "search"];
            tools.filter(|tool| !blacklist.contains(&tool.tool_description().name.as_str())).collect()
        },
        ChatMode::PROJECT_SUMMARY => {
            let whitelist = ["cat", "tree"];
            tools.filter(|tool| whitelist.contains(&tool.tool_description().name.as_str())).collect()
        },
    }
}
>>>>>>> 7684d287
<|MERGE_RESOLUTION|>--- conflicted
+++ resolved
@@ -3,6 +3,7 @@
 
 use tokio::sync::RwLock as ARwLock;
 
+use crate::call_validation::ChatMode;
 use crate::global_context::{try_load_caps_quickly_if_not_present, GlobalContext};
 use crate::integrations::running_integrations::load_integrations;
 
@@ -97,7 +98,9 @@
         Box::new(crate::tools::tool_mv::ToolMv{config_path: config_path.clone()}),
     ];
 
-    let web_tools: Vec<Box<dyn Tool + Send>> = vec![];
+    let web_tools: Vec<Box<dyn Tool + Send>> = vec![
+        Box::new(crate::tools::tool_web::ToolWeb{config_path: config_path.clone()}),
+    ];
 
     let deep_analysis_tools: Vec<Box<dyn Tool + Send>> = vec![
         Box::new(crate::tools::tool_strategic_planning::ToolStrategicPlanning{config_path: config_path.clone()}),
@@ -105,6 +108,12 @@
         Box::new(crate::tools::tool_subagent::ToolSubagent{config_path: config_path.clone()}),
     ];
 
+    let knowledge_tools: Vec<Box<dyn Tool + Send>> = vec![
+        Box::new(crate::tools::tool_knowledge::ToolGetKnowledge{config_path: config_path.clone()}),
+        Box::new(crate::tools::tool_create_knowledge::ToolCreateKnowledge{config_path: config_path.clone()}),
+        Box::new(crate::tools::tool_create_memory_bank::ToolCreateMemoryBank{config_path: config_path.clone()}),
+    ];
+
     let mut tool_groups = vec![
         ToolGroup {
             name: "Codebase Search".to_string(),
@@ -129,6 +138,12 @@
             description: "Strategic planning tools".to_string(),
             category: ToolGroupCategory::Builtin,
             tools: deep_analysis_tools,
+        },
+        ToolGroup {
+            name: "Knowledge".to_string(),
+            description: "Knowledge tools".to_string(),
+            category: ToolGroupCategory::Builtin,
+            tools: knowledge_tools,
         },
     ];
 
@@ -205,9 +220,6 @@
     gcx: Arc<ARwLock<GlobalContext>>,
 ) -> Vec<Box<dyn Tool + Send>> {
     get_available_tool_groups(gcx).await.into_iter().flat_map(|g| g.tools).collect()
-<<<<<<< HEAD
-}
-=======
 }
 
 pub async fn get_available_tools_by_chat_mode(
@@ -241,4 +253,3 @@
         },
     }
 }
->>>>>>> 7684d287
