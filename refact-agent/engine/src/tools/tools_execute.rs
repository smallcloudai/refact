--- conflicted
+++ resolved
@@ -5,22 +5,24 @@
 use indexmap::IndexMap;
 use tokio::sync::Mutex as AMutex;
 use serde_json::{json, Value};
+use tokenizers::Tokenizer;
 use tracing::{info, warn};
 
 use crate::at_commands::at_commands::AtCommandsContext;
 use crate::at_commands::execute_at::MIN_RAG_CONTEXT_LIMIT;
-use crate::call_validation::{ChatContent, ChatMessage, ContextEnum, ContextFile, SubchatParameters};
+use crate::call_validation::{ChatContent, ChatMessage, ChatModelType, ChatUsage, ContextEnum, ContextFile, SubchatParameters};
+use crate::custom_error::MapErrToString;
+use crate::global_context::try_load_caps_quickly_if_not_present;
+use crate::http::http_post_json;
+use crate::integrations::docker::docker_container_manager::docker_container_get_host_lsp_port_to_connect;
 use crate::postprocessing::pp_context_files::postprocess_context_files;
 use crate::postprocessing::pp_plain_text::postprocess_plain_text;
-use crate::scratchpads::scratchpad_utils::max_tokens_for_rag_chat_by_tools;
+use crate::scratchpads::scratchpad_utils::{HasRagResults, max_tokens_for_rag_chat_by_tools};
 use crate::tools::tools_description::{MatchConfirmDenyResult, Tool};
 use crate::yaml_configs::customization_loader::load_customization;
-<<<<<<< HEAD
-=======
 use crate::caps::{is_cloud_model, resolve_chat_model, resolve_model};
 use crate::files_in_workspace::get_file_text_from_memory_or_disk;
 use crate::http::routers::v1::at_tools::{ToolExecuteResponse, ToolsExecutePost};
->>>>>>> 7684d287
 
 
 pub async fn unwrap_subchat_params(ccx: Arc<AMutex<AtCommandsContext>>, tool_name: &str) -> Result<SubchatParameters, String> {
@@ -30,7 +32,8 @@
         let params = ccx_locked.subchat_tool_parameters.get(tool_name).cloned();  // comes from the request, the request has specified parameters
         (gcx, params)
     };
-    let params = match params_mb {
+
+    let mut params = match params_mb {
         Some(params) => params,
         None => {
             let mut error_log = Vec::new();
@@ -42,13 +45,119 @@
                 .ok_or_else(|| format!("subchat params for tool {} not found (checked in Post and in Customization)", tool_name))?
         }
     };
+
+    // check if the models exist otherwise use the external chat model
+    let caps = try_load_caps_quickly_if_not_present(gcx.clone(), 0).await.map_err_to_string()?;
+
+    if !params.subchat_model.is_empty() {
+        match resolve_chat_model(caps.clone(), &params.subchat_model) {
+            Ok(_) => return Ok(params),
+            Err(e) => {
+                tracing::warn!("Specified subchat_model {} is not available: {}", params.subchat_model, e);
+            }
+        }
+    }
+
+    let current_model = ccx.lock().await.current_model.clone();
+    let model_to_resolve = match params.subchat_model_type {
+        ChatModelType::Light => &caps.defaults.chat_light_model,
+        ChatModelType::Default => &caps.defaults.chat_default_model,
+        ChatModelType::Thinking => &caps.defaults.chat_thinking_model,
+    };
+
+    params.subchat_model = match resolve_model(&caps.chat_models, model_to_resolve) {
+        Ok(model_rec) => {
+            if !is_cloud_model(&current_model) && is_cloud_model(&model_rec.base.id)
+                && params.subchat_model_type != ChatModelType::Light {
+                current_model.to_string()
+            } else {
+                model_rec.base.id.clone()
+            }
+        },
+        Err(e) => {
+            tracing::warn!("{:?} model is not available: {}. Using {} model as a fallback.",
+                params.subchat_model_type, e, current_model);
+            current_model
+        }
+    };
+
+    tracing::info!("using model for subchat: {}", params.subchat_model);
     Ok(params)
 }
 
+pub async fn run_tools_remotely(
+    ccx: Arc<AMutex<AtCommandsContext>>,
+    model_id: &str,
+    maxgen: usize,
+    original_messages: &[ChatMessage],
+    stream_back_to_user: &mut HasRagResults,
+    style: &Option<String>,
+) -> Result<(Vec<ChatMessage>, bool), String> {
+    let (n_ctx, subchat_tool_parameters, postprocess_parameters, gcx, chat_id) = {
+        let ccx_locked = ccx.lock().await;
+        (
+            ccx_locked.n_ctx,
+            ccx_locked.subchat_tool_parameters.clone(),
+            ccx_locked.postprocess_parameters.clone(),
+            ccx_locked.global_context.clone(),
+            ccx_locked.chat_id.clone(),
+        )
+    };
+
+    let port = docker_container_get_host_lsp_port_to_connect(gcx.clone(), &chat_id).await?;
+    info!("run_tools_remotely: connecting to port {}", port);
+
+    let tools_execute_post = ToolsExecutePost {
+        messages: original_messages.to_vec(),
+        n_ctx,
+        maxgen,
+        subchat_tool_parameters,
+        postprocess_parameters,
+        model_name: model_id.to_string(),
+        chat_id,
+        style: style.clone(),
+    };
+
+    let url = format!("http://localhost:{port}/v1/tools-execute");
+    let response: ToolExecuteResponse = http_post_json(&url, &tools_execute_post).await?;
+    info!("run_tools_remotely: got response: {:?}", response);
+
+    let mut all_messages = tools_execute_post.messages;
+
+    for msg in response.messages {
+        stream_back_to_user.push_in_json(json!(&msg));
+        all_messages.push(msg);
+    }
+
+    Ok((all_messages, response.tools_ran))
+}
+
+pub async fn run_tools_locally(
+    ccx: Arc<AMutex<AtCommandsContext>>,
+    tools: &mut IndexMap<String, Box<dyn Tool + Send>>,
+    tokenizer: Option<Arc<Tokenizer>>,
+    maxgen: usize,
+    original_messages: &Vec<ChatMessage>,
+    stream_back_to_user: &mut HasRagResults,
+    style: &Option<String>,
+) -> Result<(Vec<ChatMessage>, bool), String> {
+    let (new_messages, tools_ran) = run_tools(
+        ccx, tools, tokenizer, maxgen, original_messages, style
+    ).await?;
+
+    let mut all_messages = original_messages.to_vec();
+    for msg in new_messages {
+        stream_back_to_user.push_in_json(json!(&msg));
+        all_messages.push(msg);
+    }
+
+    Ok((all_messages, tools_ran))
+}
 
 pub async fn run_tools(
     ccx: Arc<AMutex<AtCommandsContext>>,
     tools: &mut IndexMap<String, Box<dyn Tool+Send>>,
+    tokenizer: Option<Arc<Tokenizer>>,
     maxgen: usize,
     original_messages: &Vec<ChatMessage>,
     style: &Option<String>,
@@ -131,7 +240,9 @@
             }
             Err(e) => {
                 warn!("tool use {}({:?}) FAILED: {}", &t_call.function.name, &args, e);
-                let tool_failed_message = tool_answer_err(e, t_call.id.to_string());
+                let mut tool_failed_message = tool_answer_err(e, t_call.id.to_string());
+                tool_failed_message.usage = cmd.usage().clone();
+                *cmd.usage() = None;
                 generated_tool.push(tool_failed_message.clone());
                 continue;
             }
@@ -180,6 +291,7 @@
         generated_other,
         &mut context_files_for_pp,
         tokens_for_rag,
+        tokenizer.clone(),
         style,
     ).await;
 
@@ -191,7 +303,7 @@
     Ok((new_messages, true))
 }
 
-pub(crate) async fn pp_run_tools(
+async fn pp_run_tools(
     ccx: Arc<AMutex<AtCommandsContext>>,
     original_messages: &Vec<ChatMessage>,
     any_corrections: bool,
@@ -199,6 +311,7 @@
     mut generated_other: Vec<ChatMessage>,
     context_files_for_pp: &mut Vec<ContextFile>,
     tokens_for_rag: usize,
+    tokenizer: Option<Arc<Tokenizer>>,
     style: &Option<String>,
 ) -> (Vec<ChatMessage>, Vec<ChatMessage>) {
     let (top_n, correction_only_up_to_step) = {
@@ -221,7 +334,10 @@
         info!("run_tools: tokens_for_rag={} tokens_limit_chat_msg={} tokens_limit_files={}", tokens_for_rag, tokens_limit_chat_msg, tokens_limit_files);
 
         let (pp_chat_msg, non_used_tokens_for_rag) = postprocess_plain_text(
-            generated_tool.into_iter().chain(generated_other.into_iter()).collect(), tokens_limit_chat_msg, style,
+            generated_tool.into_iter().chain(generated_other.into_iter()).collect(),
+            tokenizer.clone(),
+            tokens_limit_chat_msg,
+            style,
         ).await;
 
         // re-add potentially truncated messages, role="tool" will still go first
@@ -256,16 +372,12 @@
             .partition(|cf| cf.skip_pp);
 
         let context_file_vec = postprocess_context_files(
-<<<<<<< HEAD
-            gcx.clone(), context_files_for_pp, tokens_limit_files, false, &pp_settings,
-=======
             gcx.clone(),
             &mut pp_files,
             tokenizer.clone(),
             tokens_limit_files,
             false,
             &pp_settings,
->>>>>>> 7684d287
         ).await;
 
         // Fill content for files that skipped postprocessing
@@ -320,7 +432,7 @@
 }
 
 
-pub(crate) fn tool_answer_err(content: String, tool_call_id: String) -> ChatMessage {
+fn tool_answer_err(content: String, tool_call_id: String) -> ChatMessage {
     ChatMessage {
         role: "tool".to_string(),
         content: ChatContent::SimpleText(content),
@@ -356,4 +468,12 @@
     }
 
     (false, "".to_string())
+}
+
+pub fn update_usage_from_message(usage: &mut ChatUsage, message: &ChatMessage) {
+    if let Some(u) = message.usage.as_ref() {
+        usage.total_tokens += u.total_tokens;
+        usage.completion_tokens += u.completion_tokens;
+        usage.prompt_tokens += u.prompt_tokens;
+    }
 }