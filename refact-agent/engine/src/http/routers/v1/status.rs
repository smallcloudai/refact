--- conflicted
+++ resolved
@@ -7,7 +7,6 @@
 use crate::custom_error::ScratchError;
 use crate::global_context::SharedGlobalContext;
 
-<<<<<<< HEAD
 #[derive(Serialize, Deserialize, Debug)]
 pub struct RagStatus {
     pub ast: Option<AstStatus>,
@@ -16,16 +15,6 @@
     pub vecdb: Option<crate::vecdb::vdb_structs::VecDbStatus>,
     pub vecdb_alive: String,
     pub vec_db_error: String,
-=======
-#[derive(Serialize)]
-pub struct RagStatus {
-    pub ast: Option<AstStatus>,
-    ast_alive: String,
-    #[cfg(feature="vecdb")]
-    pub vecdb: Option<crate::vecdb::vdb_structs::VecDbStatus>,
-    vecdb_alive: String,
-    vec_db_error: String,
->>>>>>> 6fa73866
 }
 
 pub async fn get_rag_status(gcx: SharedGlobalContext) -> RagStatus {
