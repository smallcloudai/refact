--- conflicted
+++ resolved
@@ -181,7 +181,7 @@
         }
     };
 
-    let mut ccx = AtCommandsContext::new(
+    let ccx = Arc::new(AMutex::new(AtCommandsContext::new(
         global_context.clone(),
         model_rec.base.n_ctx,
         crate::http::routers::v1::chat::CHAT_TOP_N,
@@ -189,14 +189,8 @@
         vec![],
         "".to_string(),
         false,
-<<<<<<< HEAD
-    ).await;
-    ccx.current_model = model_rec.base.id.clone();
-    let ccx: Arc<AMutex<AtCommandsContext>> = Arc::new(AMutex::new(ccx));
-=======
-        model_name.clone(),
+        model_rec.base.id.clone(),
     ).await));
->>>>>>> 2e3cd09c
 
     let (messages_for_postprocessing, vec_highlights) = execute_at_commands_in_query(
         ccx.clone(),
