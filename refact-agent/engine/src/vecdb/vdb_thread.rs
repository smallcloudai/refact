use indexmap::IndexMap;
use std::collections::HashSet;
use std::collections::{HashMap, VecDeque};
use std::io::Write;
use std::ops::Div;
use std::option::Option;
use std::sync::Arc;
use std::time::SystemTime;
use tokio::sync::{Mutex as AMutex, Notify as ANotify, RwLock as ARwLock};
use tokio::task::JoinHandle;
use tracing::{info, warn};

use crate::ast::file_splitter::AstBasedFileSplitter;
use crate::fetch_embedding::get_embedding_with_retries;
use crate::files_in_workspace::{is_path_to_enqueue_valid, Document};
use crate::global_context::GlobalContext;
use crate::vecdb::vdb_markdown_splitter::MarkdownFileSplitter;
use crate::vecdb::vdb_sqlite::VecDBSqlite;
use crate::vecdb::vdb_structs::{SimpleTextHashVector, SplitResult, VecDbStatus, VecdbConstants, VecdbRecord};

const DEBUG_WRITE_VECDB_FILES: bool = false;
const COOLDOWN_SECONDS: u64 = 10;


enum MessageToVecdbThread {
    RegularDocument(String),
    ImmediatelyRegularDocument(String),
}

pub struct FileVectorizerService {
    pub vecdb_handler: Arc<AMutex<VecDBSqlite>>,
    pub vstatus: Arc<AMutex<VecDbStatus>>,
    pub vstatus_notify: Arc<ANotify>,   // fun stuff https://docs.rs/tokio/latest/tokio/sync/struct.Notify.html
    constants: VecdbConstants,
    vecdb_todo: Arc<AMutex<VecDeque<MessageToVecdbThread>>>,
}

async fn vectorize_batch_from_q(
    run_actual_model_on_these: &mut Vec<SplitResult>,
    ready_to_vecdb: &mut Vec<VecdbRecord>,
    vstatus: Arc<AMutex<VecDbStatus>>,
    client: Arc<AMutex<reqwest::Client>>,
    constants: &VecdbConstants,
    vecdb_handler_arc: Arc<AMutex<VecDBSqlite>>,
) -> Result<(), String> {
    #[allow(non_snake_case)]
    let B = constants.embedding_model.embedding_batch;
    let batch = run_actual_model_on_these.drain(..B.min(run_actual_model_on_these.len())).collect::<Vec<_>>();
    assert!(batch.len() > 0);

    let batch_result = match get_embedding_with_retries(
        client.clone(),
        &constants.embedding_model,
        batch.iter().map(|x| x.window_text.clone()).collect(),
        10,
    ).await {
        Ok(res) => res,
        Err(e) => {
            let mut vstatus_locked = vstatus.lock().await;
            vstatus_locked.vecdb_errors.entry(e.clone()).and_modify(|counter| *counter += 1).or_insert(1);
            return Err(e);
        }
    };

    if batch_result.len() != batch.len() {
        return Err(format!("vectorize: batch_result.len() != batch.len(): {} vs {}", batch_result.len(), batch.len()));
    }

    {
        let mut vstatus_locked = vstatus.lock().await;
        vstatus_locked.requests_made_since_start += 1;
        vstatus_locked.vectors_made_since_start += batch_result.len();
    }

    let mut send_to_cache = vec![];
    for (i, data_res) in batch.iter().enumerate() {
        if batch_result[i].is_empty() {
            info!("skipping an empty embedding split");
            continue;
        }
        ready_to_vecdb.push(
            VecdbRecord {
                vector: Some(batch_result[i].clone()),
                file_path: data_res.file_path.clone(),
                start_line: data_res.start_line,
                end_line: data_res.end_line,
                distance: -1.0,
                usefulness: 0.0,
            }
        );
        send_to_cache.push(
            SimpleTextHashVector {
                vector: Some(batch_result[i].clone()),
                window_text: data_res.window_text.clone(),
                window_text_hash: data_res.window_text_hash.clone(),
            }
        );
    }

    if send_to_cache.len() > 0 {
        match vecdb_handler_arc.lock().await.cache_add_new_records(send_to_cache).await {
            Err(e) => {
                warn!("Error adding records to the cacheDB: {}", e);
            }
            _ => {}
        }
    }

    tokio::time::sleep(tokio::time::Duration::from_millis(1000)).await;  // be nice to the server: up to 60 requests per minute

    Ok(())
}

async fn from_splits_to_vecdb_records_applying_cache(
    splits: &mut Vec<SplitResult>,
    ready_to_vecdb: &mut Vec<VecdbRecord>,
    run_actual_model_on_these: &mut Vec<SplitResult>,
    vecdb_handler_arc: Arc<AMutex<VecDBSqlite>>,
    group_size: usize,
) {
    while !splits.is_empty() {
        let batch: Vec<SplitResult> = splits
            .drain(..group_size.min(splits.len()))
            .collect::<Vec<_>>();
        // let t0 = std::time::Instant::now();
        let vectors_maybe = vecdb_handler_arc.lock().await.fetch_vectors_from_cache(&batch).await;
        if let Ok(vectors) = vectors_maybe {
            // info!("query cache {} -> {} records {:.3}s", batch.len(), vectors.len(), t0.elapsed().as_secs_f32());
            for (split, maybe_vector) in batch.iter().zip(vectors.iter()) {
                if maybe_vector.is_none() {
                    run_actual_model_on_these.push(split.clone());
                    continue;
                }
                ready_to_vecdb.push(VecdbRecord {
                    vector: maybe_vector.clone(),
                    file_path: split.file_path.clone(),
                    start_line: split.start_line,
                    end_line: split.end_line,
                    distance: -1.0,
                    usefulness: 0.0,
                });
            }
        } else if let Err(err) = vectors_maybe {
            tracing::error!("{}", err);
        }
    }
}

async fn vectorize_thread(
    client: Arc<AMutex<reqwest::Client>>,
    vservice: Arc<AMutex<FileVectorizerService>>,
    gcx: Arc<ARwLock<GlobalContext>>,
) {
    let mut files_total: usize = 0;
    let mut files_unprocessed: usize;
    let mut reported_unprocessed: usize = 0;
    let mut run_actual_model_on_these: Vec<SplitResult> = vec![];
    let mut ready_to_vecdb: Vec<VecdbRecord> = vec![];

    let (vecdb_todo,
        constants,
        vecdb_handler_arc,
        vstatus,
        vstatus_notify,
    ) = {
        let vservice_locked = vservice.lock().await;
        (
            vservice_locked.vecdb_todo.clone(),
            vservice_locked.constants.clone(),
            vservice_locked.vecdb_handler.clone(),
            vservice_locked.vstatus.clone(),
            vservice_locked.vstatus_notify.clone(),
        )
    };

    let mut last_updated: HashMap<String, SystemTime> = HashMap::new();
    loop {
        let mut work_on_one: Option<MessageToVecdbThread> = None;
        let current_time = SystemTime::now();
        let mut vstatus_changed = false;
        {
            let mut vecdb_todo_locked = vecdb_todo.lock().await;
            while let Some(msg) = vecdb_todo_locked.pop_front() {
                match msg {
                    MessageToVecdbThread::RegularDocument(cpath) => {
                        last_updated.insert(cpath, current_time);
                    }
                    MessageToVecdbThread::ImmediatelyRegularDocument(_) => {
                        work_on_one = Some(msg);
                        break;
                    }
                }
            }
            if work_on_one.is_none() {
                let doc_to_remove = last_updated.iter()
                    .find(|(_, time)| time.elapsed().unwrap_or_default().as_secs() > COOLDOWN_SECONDS)
                    .map(|(doc, _)| doc.clone());

                if let Some(doc) = doc_to_remove {
                    work_on_one = Some(MessageToVecdbThread::RegularDocument(doc.clone()));
                    last_updated.remove(&doc);
                }
            }
            files_unprocessed = vecdb_todo_locked.len() + last_updated.len() + if work_on_one.is_some() { 1 } else { 0 };
            files_total = files_total.max(files_unprocessed);
            {
                // two locks in sequence, vecdb_todo.lock -> vstatus.lock
                let mut vstatus_locked = vstatus.lock().await;
                vstatus_locked.files_unprocessed = files_unprocessed;
                vstatus_locked.files_total = files_total;
                vstatus_locked.queue_additions = false;
                if work_on_one.is_some() && vstatus_locked.state != "parsing" {
                    vstatus_locked.state = "parsing".to_string();
                    vstatus_changed = true;
                }
                if work_on_one.is_none() && files_unprocessed > 0 && vstatus_locked.state != "cooldown" {
                    vstatus_locked.state = "cooldown".to_string();
                    vstatus_changed = true;
                }
            }
        }
        if vstatus_changed {
            vstatus_notify.notify_waiters();
        }

        let flush = ready_to_vecdb.len() > 100 || files_unprocessed == 0 || work_on_one.is_none();
        loop {
            if
            run_actual_model_on_these.len() > 0 && flush ||
                run_actual_model_on_these.len() >= constants.embedding_model.embedding_batch
            {
                if let Err(err) = vectorize_batch_from_q(
                    &mut run_actual_model_on_these,
                    &mut ready_to_vecdb,
                    vstatus.clone(),
                    client.clone(),
                    &constants,
                    vecdb_handler_arc.clone(),
                ).await {
                    tracing::error!("{}", err);
                    continue;
                }
            } else {
                break;
            }
        }

        if flush {
            assert!(run_actual_model_on_these.len() == 0);
            // This function assumes it can delete records with the filenames mentioned, therefore assert above
            _send_to_vecdb(vecdb_handler_arc.clone(), &mut ready_to_vecdb).await;
        }

        if (files_unprocessed + 99).div(100) != (reported_unprocessed + 99).div(100) {
            info!("have {} unprocessed files", files_unprocessed);
            reported_unprocessed = files_unprocessed;
        }
        let cpath = {
            match work_on_one {
                Some(MessageToVecdbThread::RegularDocument(cpath)) |
                Some(MessageToVecdbThread::ImmediatelyRegularDocument(cpath)) => {
                    cpath.clone()
                }
                None if last_updated.is_empty() => {
                    // no more files
                    assert!(run_actual_model_on_these.is_empty());
                    assert!(ready_to_vecdb.is_empty());
                    let reported_vecdb_complete = {
                        let mut vstatus_locked = vstatus.lock().await;
                        let done = vstatus_locked.state == "done";
                        if !done {
                            files_total = 0;
                            vstatus_locked.files_unprocessed = 0;
                            vstatus_locked.files_total = 0;
                            vstatus_locked.state = "done".to_string();
                            info!(
                                "vectorizer since start {} API calls, {} vectors",
                                vstatus_locked.requests_made_since_start, vstatus_locked.vectors_made_since_start
                            );
                        }
                        done
                    };
                    if !reported_vecdb_complete {
                        // For now, we do not create index because it hurts the quality of retrieval
                        // info!("VECDB Creating index");
                        // match vecdb_handler_arc.lock().await.create_index().await {
                        //     Ok(_) => info!("VECDB CREATED INDEX"),
                        //     Err(err) => info!("VECDB Error creating index: {}", err)
                        // }
                        let _ = write!(std::io::stderr(), "VECDB COMPLETE\n");
                        info!("VECDB COMPLETE"); // you can see stderr "VECDB COMPLETE" sometimes faster vs logs
                        vstatus_notify.notify_waiters();
                        {
                            let vstatus_locked = vstatus.lock().await;
                            if !vstatus_locked.vecdb_errors.is_empty() {
                                info!("VECDB ERRORS: {:#?}", vstatus_locked.vecdb_errors);
                            }
                        }
                    }
                    tokio::select! {
                        _ = tokio::time::sleep(tokio::time::Duration::from_millis(1_000)) => {},
                        _ = vstatus_notify.notified() => {},
                    }
                    continue;
                }
                _ => continue
            }
        };
        let last_30_chars = crate::nicer_logs::last_n_chars(&cpath, 30);

        // Not from memory, vecdb works on files from disk, because they change less
        let mut doc: Document = Document { doc_path: cpath.clone().into(), doc_text: None };
        if let Err(_) = doc.update_text_from_disk(gcx.clone()).await {
            info!("{} cannot read, deleting from index", last_30_chars);  // don't care what the error is, trivial (or privacy)
            match vecdb_handler_arc.lock().await.vecdb_records_remove(vec![doc.doc_path.to_string_lossy().to_string()]).await {
                Ok(_) => {}
                Err(err) => {
                    info!("VECDB Error removing: {}", err);                    
                }
            };
            continue;
        }

        if let Err(err) = doc.does_text_look_good() {
            info!("embeddings {} doesn't look good: {}", last_30_chars, err);
            continue;
        }

<<<<<<< HEAD
        let file_splitter = AstBasedFileSplitter::new(constants.splitter_window_size);
        let mut splits = file_splitter.vectorization_split(&doc, gcx.clone(), constants.embedding_model.base.n_ctx).await.unwrap_or_else(|err| {
            info!("{}", err);
            vec![]
        });
=======
        let is_markdown = doc.doc_path.extension()
            .map(|e| e.to_string_lossy().to_lowercase())
            .map(|e| e == "md" || e == "mdx")
            .unwrap_or(false);

        let mut splits = if is_markdown {
            let md_splitter = MarkdownFileSplitter::new(constants.embedding_model.base.n_ctx);
            md_splitter.split(&doc, gcx.clone()).await.unwrap_or_else(|err| {
                info!("{}", err);
                vec![]
            })
        } else {
            let file_splitter = AstBasedFileSplitter::new(constants.splitter_window_size);
            file_splitter.vectorization_split(&doc, None, gcx.clone(), constants.embedding_model.base.n_ctx).await.unwrap_or_else(|err| {
                info!("{}", err);
                vec![]
            })
        };
>>>>>>> 7684d287

        // Adding the filename so it can also be searched
        if let Some(filename) = doc.doc_path.file_name().map(|f| f.to_string_lossy().to_string()) {
            splits.push(crate::vecdb::vdb_structs::SplitResult {
                file_path: doc.doc_path.clone(),
                window_text: filename.clone(),
                window_text_hash: crate::ast::chunk_utils::official_text_hashing_function(&filename),
                start_line: 0,
                end_line: if let Some(text) = doc.doc_text { text.lines().count() as u64 - 1 } else { 0 },
                symbol_path: "".to_string(),
            });
        }

        if DEBUG_WRITE_VECDB_FILES {
            let path_vecdb = doc.doc_path.with_extension("vecdb");
            if let Ok(mut file) = std::fs::File::create(path_vecdb) {
                let mut writer = std::io::BufWriter::new(&mut file);
                for chunk in splits.iter() {
                    let beautiful_line = format!("\n\n------- {:?} {}-{} -------\n", chunk.symbol_path, chunk.start_line, chunk.end_line);
                    let _ = writer.write_all(beautiful_line.as_bytes());
                    let _ = writer.write_all(chunk.window_text.as_bytes());
                    let _ = writer.write_all(b"\n");
                }
            }
        }

        from_splits_to_vecdb_records_applying_cache(
            &mut splits,
            &mut ready_to_vecdb,
            &mut run_actual_model_on_these,
            vecdb_handler_arc.clone(),
            1024,
        ).await;
    }
}

async fn _send_to_vecdb(
    vecdb_handler_arc: Arc<AMutex<VecDBSqlite>>,
    ready_to_vecdb: &mut Vec<VecdbRecord>,
) {
    while !ready_to_vecdb.is_empty() {
        let unique_file_paths: HashSet<String> = ready_to_vecdb.iter()
            .map(|x| x.file_path.to_str().unwrap_or("No filename").to_string())
            .collect();
        let unique_file_paths_vec: Vec<String> = unique_file_paths.into_iter().collect();
        match vecdb_handler_arc.lock().await.vecdb_records_remove(unique_file_paths_vec).await {
            Ok(_) => {}
            Err(err) => {
                info!("VECDB Error removing: {}", err);                                    
            }
        };
        let batch: Vec<VecdbRecord> = ready_to_vecdb.drain(..).collect();
        if !batch.is_empty() {
            match vecdb_handler_arc.lock().await.vecdb_records_add(&batch).await {
                Ok(_) => {}
                Err(err) => {
                    info!("VECDB Error adding: {}", err);                                                        
                }
            }
        }
    }
}

impl FileVectorizerService {
    pub async fn new(
        vecdb_handler: Arc<AMutex<VecDBSqlite>>,
        constants: VecdbConstants,
    ) -> Self {
        let vstatus = Arc::new(AMutex::new(
            VecDbStatus {
                files_unprocessed: 0,
                files_total: 0,
                requests_made_since_start: 0,
                vectors_made_since_start: 0,
                db_size: 0,
                db_cache_size: 0,
                state: "starting".to_string(),
                queue_additions: true,
                vecdb_max_files_hit: false,
                vecdb_errors: IndexMap::new(),
            }
        ));
        FileVectorizerService {
            vecdb_handler: vecdb_handler.clone(),
            vstatus: vstatus.clone(),
            vstatus_notify: Arc::new(ANotify::new()),
            constants,
            vecdb_todo: Default::default(),
        }
    }
}

pub async fn vecdb_start_background_tasks(
    vecdb_client: Arc<AMutex<reqwest::Client>>,
    vservice: Arc<AMutex<FileVectorizerService>>,
    gcx: Arc<ARwLock<GlobalContext>>,
) -> Vec<JoinHandle<()>> {
    let retrieve_thread_handle = tokio::spawn(
        vectorize_thread(
            vecdb_client.clone(),
            vservice.clone(),
            gcx.clone(),
        )
    );
    vec![retrieve_thread_handle]
}

fn _filter_docs_to_enqueue(docs: &Vec<String>) -> Vec<String> {
    let mut rejected_reasons = HashMap::new();
    let mut filtered_docs = vec![];

    for d in docs {
        let path: std::path::PathBuf = d.clone().into();
        match is_path_to_enqueue_valid(&path) {
            Ok(_) => {
                filtered_docs.push(d.clone());
            }
            Err(e) => {
                rejected_reasons.entry(e.to_string()).and_modify(|x| *x += 1).or_insert(1);
            }
        }
    }
    if !rejected_reasons.is_empty() {
        info!("VecDB rejected docs to enqueue reasons:");
        for (reason, count) in &rejected_reasons {
            info!("    {:>6} {}", count, reason);
        }
    }
    filtered_docs
}

pub async fn vectorizer_enqueue_files(
    vservice: Arc<AMutex<FileVectorizerService>>,
    documents: &Vec<String>,
    process_immediately: bool,
) {
    info!("adding {} files", documents.len());
    let documents = _filter_docs_to_enqueue(documents);
    let (vecdb_todo, vstatus, vstatus_notify, vecdb_max_files) = {
        let service = vservice.lock().await;
        (
            service.vecdb_todo.clone(),
            service.vstatus.clone(),
            service.vstatus_notify.clone(),
            service.constants.vecdb_max_files
        )
    };
    let mut documents_my_copy = documents.clone();
    if documents_my_copy.len() > vecdb_max_files {
        info!("that's more than {} allowed in the command line, reduce the number", vecdb_max_files);
        documents_my_copy.truncate(vecdb_max_files);
        vstatus.lock().await.vecdb_max_files_hit = true;
    }
    {
        {
            // two locks in sequence, vecdb_todo.lock -> vstatus.lock
            let mut vecdb_todo_locked = vecdb_todo.lock().await;
            for doc in documents.iter() {
                if process_immediately {
                    vecdb_todo_locked.push_back(MessageToVecdbThread::ImmediatelyRegularDocument(doc.clone()));
                } else {
                    vecdb_todo_locked.push_back(MessageToVecdbThread::RegularDocument(doc.clone()));
                }
            }
            vstatus.lock().await.queue_additions = true;
        }
        if process_immediately {
            vstatus_notify.notify_waiters();
        }
    }
}<|MERGE_RESOLUTION|>--- conflicted
+++ resolved
@@ -326,13 +326,6 @@
             continue;
         }
 
-<<<<<<< HEAD
-        let file_splitter = AstBasedFileSplitter::new(constants.splitter_window_size);
-        let mut splits = file_splitter.vectorization_split(&doc, gcx.clone(), constants.embedding_model.base.n_ctx).await.unwrap_or_else(|err| {
-            info!("{}", err);
-            vec![]
-        });
-=======
         let is_markdown = doc.doc_path.extension()
             .map(|e| e.to_string_lossy().to_lowercase())
             .map(|e| e == "md" || e == "mdx")
@@ -351,7 +344,6 @@
                 vec![]
             })
         };
->>>>>>> 7684d287
 
         // Adding the filename so it can also be searched
         if let Some(filename) = doc.doc_path.file_name().map(|f| f.to_string_lossy().to_string()) {
