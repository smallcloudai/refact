--- conflicted
+++ resolved
@@ -13,6 +13,7 @@
 
 use crate::background_tasks::start_background_tasks;
 use crate::lsp::spawn_lsp_task;
+use crate::telemetry::{basic_transmit, snippets_transmit};
 use crate::yaml_configs::create_configs::yaml_configs_try_create_all;
 use crate::yaml_configs::customization_loader::load_customization;
 use sqlite_vec::sqlite3_vec_init;
@@ -24,6 +25,7 @@
 mod custom_error;
 mod nicer_logs;
 mod caps;
+mod telemetry;
 mod global_context;
 mod indexing_utils;
 mod background_tasks;
@@ -38,6 +40,7 @@
 mod files_correction;
 mod vecdb;
 mod ast;
+mod subchat;
 mod at_commands;
 mod tools;
 mod postprocessing;
@@ -47,10 +50,12 @@
 mod scratchpads;
 
 mod fetch_embedding;
+mod forward_to_hf_endpoint;
 mod forward_to_openai_endpoint;
 mod restream;
 
 mod call_validation;
+mod dashboard;
 mod lsp;
 mod http;
 
@@ -58,15 +63,10 @@
 mod privacy;
 mod git;
 mod agentic;
-<<<<<<< HEAD
-// TODO: do we need this?
-=======
 mod memories;
->>>>>>> 7684d287
 mod files_correction_cache;
 mod knowledge_graph;
 pub mod constants;
-mod basic_utils;
 
 #[tokio::main]
 async fn main() {
@@ -174,7 +174,7 @@
     // not really needed, but it's nice to have an error message sooner if there's one
     let _caps = crate::global_context::try_load_caps_quickly_if_not_present(gcx.clone(), 0).await;
 
-    let mut background_tasks = start_background_tasks(gcx.clone()).await;
+    let mut background_tasks = start_background_tasks(gcx.clone(), &config_dir).await;
     // vector db will spontaneously start if the downloaded caps and command line parameters are right
 
     let should_start_http = cmdline.http_port != 0;
@@ -200,5 +200,7 @@
     background_tasks.abort().await;
     git::checkpoints::abort_init_shadow_repos(gcx.clone()).await;
     integrations::sessions::stop_sessions(gcx.clone()).await;
+    info!("saving telemetry without sending, so should be quick");
+    basic_transmit::basic_telemetry_compress(gcx.clone()).await;
     info!("bb\n");
 }