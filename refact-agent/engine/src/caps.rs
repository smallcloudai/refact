use std::sync::Arc;

use indexmap::IndexMap;
use serde::Deserialize;
use serde::Serialize;
use tokio::sync::RwLock as ARwLock;
use url::Url;
use tracing::{info, warn};

use crate::custom_error::MapErrToString;
use crate::global_context::CommandLine;
use crate::global_context::GlobalContext;
use crate::providers::{add_models_to_caps, apply_models_dict_patch, populate_provider_model_records, 
    read_providers_d, resolve_provider_api_key, CapsProvider};

const CAPS_FILENAME: &str = "refact-caps";
const CAPS_FILENAME_FALLBACK: &str = "coding_assistant_caps.json";

#[derive(Debug, Serialize, Clone, Deserialize, Default, PartialEq)]
pub struct BaseModelRecord {
    #[serde(default)]
    pub n_ctx: usize,

    /// Actual model name, e.g. "gpt-4o"
    #[serde(default)]
    pub name: String, 
    /// provider/model_name, e.g. "openai/gpt-4o"
    #[serde(skip_deserializing)]
    pub id: String, 

    #[serde(default, skip_serializing)]
    pub endpoint: String,
    #[serde(default, skip_serializing)]
    pub endpoint_style: String,
    #[serde(default, skip_serializing)]
    pub api_key: String,

    #[serde(default)]
    pub support_metadata: bool,
    #[serde(default, skip_serializing)]
    pub similar_models: Vec<String>,
    #[serde(default, skip_serializing)]
    pub tokenizer: String,
}

pub trait HasBaseModelRecord {
    fn base(&self) -> &BaseModelRecord;
}

#[derive(Debug, Serialize, Clone, Deserialize, Default)]
pub struct ChatModelRecord {
    #[serde(flatten)]
    pub base: BaseModelRecord,

    #[serde(default = "default_chat_scratchpad")]
    pub scratchpad: String,
    #[serde(default)]
    pub scratchpad_patch: serde_json::Value,

    #[serde(default)]
    pub supports_tools: bool,
    #[serde(default)]
    pub supports_multimodality: bool,
    #[serde(default)]
    pub supports_clicks: bool,
    #[serde(default)]
    pub supports_agent: bool,
    #[serde(default)]
    pub supports_reasoning: Option<String>,
    #[serde(default)]
    pub supports_boost_reasoning: bool,
    #[serde(default)]
    pub default_temperature: Option<f32>,
}

impl HasBaseModelRecord for ChatModelRecord {
    fn base(&self) -> &BaseModelRecord { &self.base }
}

fn default_chat_scratchpad() -> String { "PASSTHROUGH".to_string() }

#[derive(Debug, Serialize, Clone, Deserialize, Default)]
pub struct CompletionModelRecord {
    #[serde(flatten)]
    pub base: BaseModelRecord,

    pub scratchpad: String,
    #[serde(default)]
    pub scratchpad_patch: serde_json::Value,
}

<<<<<<< HEAD
=======
impl HasBaseModelRecord for CompletionModelRecord {
    fn base(&self) -> &BaseModelRecord { &self.base }
}

>>>>>>> 18d6a49b
#[derive(Debug, Serialize, Clone, Default, PartialEq)]
pub struct EmbeddingModelRecord {
    #[serde(flatten)]
    pub base: BaseModelRecord,

    pub embedding_size: i32,
    pub rejection_threshold: f32,
    pub embedding_batch: usize,
}

<<<<<<< HEAD
=======
impl HasBaseModelRecord for EmbeddingModelRecord {
    fn base(&self) -> &BaseModelRecord { &self.base }
}

>>>>>>> 18d6a49b
impl EmbeddingModelRecord {
    pub fn is_configured(&self) -> bool {
        !self.base.name.is_empty() && (self.embedding_size > 0 || self.embedding_batch > 0 || self.base.n_ctx > 0)
    }
}

#[derive(Debug, Serialize, Deserialize, Clone, Default)]
pub struct CodeAssistantCaps {
    #[serde(default = "default_telemetry_basic_dest")]
    pub telemetry_basic_dest: String,
    #[serde(default = "default_telemetry_retrieve_my_own")]
    pub telemetry_basic_retrieve_my_own: String,

    #[serde(skip_deserializing)]
    pub completion_models: IndexMap<String, Arc<CompletionModelRecord>>,
    #[serde(skip_deserializing)]
    pub chat_models: IndexMap<String, Arc<ChatModelRecord>>,
    #[serde(skip_deserializing)]
    pub embedding_model: EmbeddingModelRecord,

    #[serde(flatten, skip_deserializing)]
    pub defaults: DefaultModels,
    
    #[serde(default)]
    pub caps_version: i64,  // need to reload if it increases on server, that happens when server configuration changes

    #[serde(default)]
    pub customization: String,  // on self-hosting server, allows to customize yaml_configs & friends for all engineers
}

fn default_telemetry_retrieve_my_own() -> String { 
    "https://www.smallcloud.ai/v1/telemetry-retrieve-my-own-stats".to_string() 
}

fn default_telemetry_basic_dest() -> String { 
    "https://www.smallcloud.ai/v1/telemetry-basic".to_string() 
}

#[derive(Debug, Serialize, Deserialize, Clone, Default)]
pub struct DefaultModels {
    #[serde(default, alias = "code_completion_default_model", alias = "completion_model")]
    pub completion_default_model: String,
    #[serde(default, alias = "code_chat_default_model", alias = "chat_model")]
    pub chat_default_model: String,
    #[serde(default)]
    pub chat_thinking_model: String,
    #[serde(default)]
    pub chat_light_model: String,
}

impl DefaultModels {
    pub fn apply_override(&mut self, other: &DefaultModels) {
        if !other.completion_default_model.is_empty() {
            self.completion_default_model = other.completion_default_model.clone();
        }
        if !other.chat_default_model.is_empty() {
            self.chat_default_model = other.chat_default_model.clone();
        }
        if !other.chat_thinking_model.is_empty() {
            self.chat_thinking_model = other.chat_thinking_model.clone();
        }
        if !other.chat_light_model.is_empty() {
            self.chat_light_model = other.chat_light_model.clone();
        }
    }
}

async fn load_caps_value_from_url(
    cmdline: CommandLine,
    gcx: Arc<ARwLock<GlobalContext>>,
) -> Result<(serde_json::Value, String), String> {
    let caps_urls = if cmdline.address_url.to_lowercase() == "refact" {
        vec!["https://inference.smallcloud.ai/coding_assistant_caps.json".to_string()]
    } else {
        let base_url = Url::parse(&cmdline.address_url)
            .map_err(|_| "failed to parse address url".to_string())?;
            
        vec![
            base_url.join(&CAPS_FILENAME).map_err(|_| "failed to join caps URL".to_string())?.to_string(),
            base_url.join(&CAPS_FILENAME_FALLBACK).map_err(|_| "failed to join fallback caps URL".to_string())?.to_string(),
        ]
    };

    let http_client = gcx.read().await.http_client.clone();
    let mut headers = reqwest::header::HeaderMap::new();
    
    if !cmdline.api_key.is_empty() {
        headers.insert(reqwest::header::AUTHORIZATION, reqwest::header::HeaderValue::from_str(&format!("Bearer {}", cmdline.api_key)).unwrap());
        headers.insert(reqwest::header::USER_AGENT, reqwest::header::HeaderValue::from_str(&format!("refact-lsp {}", crate::version::build_info::PKG_VERSION)).unwrap());
    }

    let mut last_status = 0;
    let mut last_response_json: Option<serde_json::Value> = None;

    for url in &caps_urls {
        info!("fetching caps from {}", url);
        let response = http_client.get(url)
            .headers(headers.clone())
            .send()
            .await
            .map_err(|e| e.to_string())?;
        
        last_status = response.status().as_u16();
        
        if let Ok(json_value) = response.json::<serde_json::Value>().await {
            if last_status == 200 {
                return Ok((json_value, url.clone()));
            }
            last_response_json = Some(json_value.clone());
            warn!("status={}; server responded with:\n{}", last_status, json_value);
        }
    }

    if let Some(json) = last_response_json {
        if let Some(detail) = json.get("detail").and_then(|d| d.as_str()) {
            return Err(detail.to_string());
        }
    }
    
    Err(format!("cannot fetch caps, status={}", last_status))
}

pub async fn load_caps(
    cmdline: crate::global_context::CommandLine,
    gcx: Arc<ARwLock<GlobalContext>>,
) -> Result<Arc<CodeAssistantCaps>, String> {
    let (config_dir, cmdline_api_key) = {
        let gcx_locked = gcx.read().await;
        (gcx_locked.config_dir.clone(), gcx_locked.cmdline.api_key.clone())
    };
    
    let (caps_value, caps_url) = load_caps_value_from_url(cmdline, gcx).await?;
    
    let mut caps = serde_json::from_value::<CodeAssistantCaps>(caps_value.clone())
        .map_err_with_prefix("Failed to parse caps:")?;
    let mut server_provider = serde_json::from_value::<CapsProvider>(caps_value)
        .map_err_with_prefix("Failed to parse caps provider:")?;

    server_provider.chat_endpoint = relative_to_full_url(&caps_url, &server_provider.chat_endpoint)?;
    server_provider.completion_endpoint = relative_to_full_url(&caps_url, &server_provider.completion_endpoint)?;
    server_provider.embedding_endpoint = relative_to_full_url(&caps_url, &server_provider.embedding_endpoint)?;
    caps.telemetry_basic_dest = relative_to_full_url(&caps_url, &caps.telemetry_basic_dest)?;
    caps.telemetry_basic_retrieve_my_own = relative_to_full_url(&caps_url, &caps.telemetry_basic_retrieve_my_own)?;
    
    let (mut providers, error_log) = read_providers_d(vec![server_provider], &config_dir).await;
    for e in error_log {
        tracing::error!("{e}");
    }
    populate_provider_model_records(&mut providers)?;
    apply_models_dict_patch(&mut providers);
    for provider in &mut providers {
        provider.api_key = resolve_provider_api_key(&provider, &cmdline_api_key);
    }
    add_models_to_caps(&mut caps, providers);
    Ok(Arc::new(caps))
}

pub fn strip_model_from_finetune(model: &str) -> String {
    model.split(":").next().unwrap().to_string()
}

fn relative_to_full_url(
    caps_url: &str,
    maybe_relative_url: &str,
) -> Result<String, String> {
    if maybe_relative_url.starts_with("http") {
        Ok(maybe_relative_url.to_string())
    } else if maybe_relative_url.is_empty() {
        Ok("".to_string())
    } else {
        let base_url = Url::parse(caps_url).map_err(|_| "failed to parse address url (3)".to_string())?;
        let joined_url = base_url.join(maybe_relative_url).map_err(|_| "failed to join URL \"{}\" and possibly relative \"{}\"".to_string())?;
        Ok(joined_url.to_string())
    }
}

pub fn resolve_model<'a, T>(
    models: &'a IndexMap<String, Arc<T>>,
    requested_model_id: &str,
    default_model_id: &str,
) -> Result<Arc<T>, String> {
    let model_id = if !requested_model_id.is_empty() {
        requested_model_id
    } else {
        default_model_id
    };
    models.get(model_id).or_else(
        || models.get(&strip_model_from_finetune(model_id))
    ).cloned().ok_or(format!("Model '{}' not found. Server has the following models: {:?}", model_id, models.keys()))
}

pub fn resolve_chat_model<'a>(
    caps:  Arc<CodeAssistantCaps>,
    requested_model_id: &str,
) -> Result<Arc<ChatModelRecord>, String> {
    resolve_model(
        &caps.chat_models, 
        requested_model_id, 
        &caps.defaults.chat_default_model
    )
}

pub fn resolve_completion_model<'a>(
    caps: Arc<CodeAssistantCaps>,
    requested_model_id: &str,
) -> Result<Arc<CompletionModelRecord>, String> {
    resolve_model(
        &caps.completion_models, 
        requested_model_id, 
        &caps.defaults.completion_default_model
    )
}<|MERGE_RESOLUTION|>--- conflicted
+++ resolved
@@ -89,13 +89,10 @@
     pub scratchpad_patch: serde_json::Value,
 }
 
-<<<<<<< HEAD
-=======
 impl HasBaseModelRecord for CompletionModelRecord {
     fn base(&self) -> &BaseModelRecord { &self.base }
 }
 
->>>>>>> 18d6a49b
 #[derive(Debug, Serialize, Clone, Default, PartialEq)]
 pub struct EmbeddingModelRecord {
     #[serde(flatten)]
@@ -106,13 +103,10 @@
     pub embedding_batch: usize,
 }
 
-<<<<<<< HEAD
-=======
 impl HasBaseModelRecord for EmbeddingModelRecord {
     fn base(&self) -> &BaseModelRecord { &self.base }
 }
 
->>>>>>> 18d6a49b
 impl EmbeddingModelRecord {
     pub fn is_configured(&self) -> bool {
         !self.base.name.is_empty() && (self.embedding_size > 0 || self.embedding_batch > 0 || self.base.n_ctx > 0)
