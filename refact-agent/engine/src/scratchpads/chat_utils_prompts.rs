use std::collections::HashSet;
use std::fs;
use std::path::PathBuf;
use std::sync::Arc;
use tokio::sync::RwLock as ARwLock;

use crate::global_context::GlobalContext;


async fn _workspace_info(workspace_dirs: &[String], active_file_path: &Option<PathBuf>) -> String {
    async fn get_vcs_info(detect_vcs_at: &PathBuf) -> String {
        let mut info = String::new();
        if let Some((vcs_path, vcs_type)) =
            crate::files_in_workspace::detect_vcs_for_a_file_path(detect_vcs_at).await
        {
            info.push_str(&format!(
                "\nThe project is under {} version control, located at:\n{}",
                vcs_type,
                vcs_path.display()
            ));
        } else {
            info.push_str("\nThere's no version control detected, complain to user if they want to use anything git/hg/svn/etc.");
        }
        info
    }
    let mut info = String::new();
    if !workspace_dirs.is_empty() {
        info.push_str(&format!(
            "The current IDE workspace has these project directories:\n{}",
            workspace_dirs.join("\n")
        ));
    }
    let detect_vcs_at_option = active_file_path
        .clone()
        .or_else(|| workspace_dirs.get(0).map(PathBuf::from));
    if let Some(detect_vcs_at) = detect_vcs_at_option {
        let vcs_info = get_vcs_info(&detect_vcs_at).await;
        if let Some(active_file) = active_file_path {
            info.push_str(&format!(
                "\n\nThe active IDE file is:\n{}",
                active_file.display()
            ));
        } else {
            info.push_str("\n\nThere is no active file currently open in the IDE.");
        }
        info.push_str(&vcs_info);
    } else {
        info.push_str("\n\nThere is no active file with version control, complain to user if they want to use anything git/hg/svn/etc and ask to open a file in IDE for you to know which project is active.");
    }
    info
}

pub async fn dig_for_project_summarization_file(
    gcx: Arc<ARwLock<GlobalContext>>,
) -> (bool, Option<String>) {
    match crate::files_correction::get_active_project_path(gcx.clone()).await {
        Some(active_project_path) => {
            let summary_path = active_project_path
                .join(".refact")
                .join("project_summary.yaml");
            if !summary_path.exists() {
                (false, Some(summary_path.to_string_lossy().to_string()))
            } else {
                (true, Some(summary_path.to_string_lossy().to_string()))
            }
        }
        None => {
            tracing::info!("No projects found, project summarization is not relevant.");
            (false, None)
        }
    }
}

async fn _read_project_summary(summary_path: String) -> Option<String> {
    match fs::read_to_string(summary_path) {
        Ok(content) => {
            if let Ok(yaml) = serde_yaml::from_str::<serde_yaml::Value>(&content) {
                if let Some(project_summary) = yaml.get("project_summary") {
                    match project_summary {
                        serde_yaml::Value::String(s) => Some(s.clone()),
                        _ => {
                            tracing::error!("'project_summary' is not a string in YAML file.");
                            None
                        }
                    }
                } else {
                    tracing::error!("Key 'project_summary' not found in YAML file.");
                    None
                }
            } else {
                tracing::error!("Failed to parse project summary YAML file.");
                None
            }
        }
        Err(e) => {
            tracing::error!("Failed to read project summary file: {}", e);
            None
        }
    }
}

pub async fn system_prompt_add_extra_instructions(
    gcx: Arc<ARwLock<GlobalContext>>,
    system_prompt: String,
    tool_names: HashSet<String>,
) -> String {
    async fn workspace_files_info(
        gcx: &Arc<ARwLock<GlobalContext>>,
    ) -> (Vec<String>, Option<PathBuf>) {
        let gcx_locked = gcx.read().await;
        let documents_state = &gcx_locked.documents_state;
        let dirs_locked = documents_state.workspace_folders.lock().unwrap();
        let workspace_dirs = dirs_locked
            .clone()
            .into_iter()
            .map(|x| x.to_string_lossy().to_string())
            .collect();
        let active_file_path = documents_state.active_file_path.clone();
        (workspace_dirs, active_file_path)
    }

    let mut system_prompt = system_prompt.clone();
    if system_prompt.contains("%WORKSPACE_INFO%") {
        let (workspace_dirs, active_file_path) = workspace_files_info(&gcx).await;
        let info = _workspace_info(&workspace_dirs, &active_file_path).await;
        system_prompt = system_prompt.replace("%WORKSPACE_INFO%", &info);
    }
    if system_prompt.contains("%KNOWLEDGE_INSTRUCTIONS%") {
<<<<<<< HEAD
        match try_load_caps_quickly_if_not_present(gcx.clone(), 0).await {
            Ok(caps) => {
                if caps.metadata.features.contains(&"knowledge".to_string()) {
                    let cfg =
                        crate::yaml_configs::customization_loader::load_customization_compiled_in();
                    let mut knowledge_instructions = cfg
                        .get("KNOWLEDGE_INSTRUCTIONS_META")
                        .map(|x| x.as_str().unwrap_or("").to_string())
                        .unwrap_or("".to_string());
                    if let Some(core_memories) =
                        crate::memories::memories_get_core(gcx.clone()).await.ok()
                    {
                        knowledge_instructions
                            .push_str("\nThere are some pre-existing core memories:\n");
                        for mem in core_memories {
                            knowledge_instructions
                                .push_str(&format!("🗃️\n{}\n\n", mem.iknow_memory));
                        }
                    }
                    system_prompt =
                        system_prompt.replace("%KNOWLEDGE_INSTRUCTIONS%", &knowledge_instructions);
                    tracing::info!("adding up extra knowledge instructions");
                } else {
                    system_prompt = system_prompt.replace("%KNOWLEDGE_INSTRUCTIONS%", "");
                }
            }
            Err(_) => {
                system_prompt = system_prompt.replace("%KNOWLEDGE_INSTRUCTIONS%", "");
            }
        };
=======
        let active_group_id = gcx.read().await.active_group_id.clone();
        if active_group_id.is_some() {
            let cfg = crate::yaml_configs::customization_loader::load_customization_compiled_in();
            let mut knowledge_instructions = cfg.get("KNOWLEDGE_INSTRUCTIONS_META")
                .map(|x| x.as_str().unwrap_or("").to_string()).unwrap_or("".to_string());
            if let Some(core_memories) = crate::cloud::memories_req::memories_get_core(gcx.clone()).await.ok() {
                knowledge_instructions.push_str("\nThere are some pre-existing core memories:\n");
                for mem in core_memories {
                    knowledge_instructions.push_str(&format!("🗃️\n{}\n\n", mem.iknow_memory));
                }
            }
            system_prompt = system_prompt.replace("%KNOWLEDGE_INSTRUCTIONS%", &knowledge_instructions);
            tracing::info!("adding up extra knowledge instructions");
        } else {
            system_prompt = system_prompt.replace("%KNOWLEDGE_INSTRUCTIONS%", "");
        }
>>>>>>> 0564bb8a
    }

    if system_prompt.contains("%PROJECT_SUMMARY%") {
        let (exists, summary_path_option) = dig_for_project_summarization_file(gcx.clone()).await;
        if exists {
            if let Some(summary_path) = summary_path_option {
                if let Some(project_info) = _read_project_summary(summary_path).await {
                    system_prompt = system_prompt.replace("%PROJECT_SUMMARY%", &project_info);
                } else {
                    system_prompt = system_prompt.replace("%PROJECT_SUMMARY%", "");
                }
            }
        } else {
            system_prompt = system_prompt.replace("%PROJECT_SUMMARY%", "");
        }
    }

    if system_prompt.contains("%EXPLORE_FILE_EDIT_INSTRUCTIONS%") {
        let replacement =
            if tool_names.contains("create_textdoc") || tool_names.contains("update_textdoc") {
                "- Then use `*_textdoc()` tools to make changes.\n"
            } else {
                ""
            };

        system_prompt = system_prompt.replace("%EXPLORE_FILE_EDIT_INSTRUCTIONS%", replacement);
    }

    if system_prompt.contains("%AGENT_EXPLORATION_INSTRUCTIONS%") {
        let replacement = if tool_names.contains("locate") {
            "- Call `locate()` tool to find relevant files.\n"
        } else {
            "- Call available tools to find relevant files.\n"
        };

        system_prompt = system_prompt.replace("%AGENT_EXPLORATION_INSTRUCTIONS%", replacement);
    }

    if system_prompt.contains("%AGENT_EXECUTION_INSTRUCTIONS%") {
        let replacement = if tool_names.contains("create_textdoc")
            || tool_names.contains("update_textdoc")
        {
            "3. Confirm the Plan with the User — No Coding Until Approved
  - Post a concise, bullet-point summary that includes
    • the suspected root cause
    • the exact files/functions you will modify or create
    • the new or updated tests you will add
    • the expected outcome and success criteria
  - Explicitly ask “Does this align with your vision?
  - Wait for the user’s approval or revisions before proceeding.
4. Implement the Fix
  - Apply the approved changes directly to project files using `update_textdoc()` and `create_textdoc()` tools.
5. Validate and Improve
  - Run all available tooling to ensure the project compiles and your fix works.
  - Add or update tests that reproduce the original bug and verify they pass.
  - Execute the full test suite to guard against regressions.
  - Iterate until everything is green.
"
        } else {
            "  - Propose the changes to the user
    • the suspected root cause
    • the exact files/functions to modify or create
    • the new or updated tests to add
    • the expected outcome and success criteria
"
        };

        system_prompt = system_prompt.replace("%AGENT_EXECUTION_INSTRUCTIONS%", replacement);
    }

    system_prompt
}<|MERGE_RESOLUTION|>--- conflicted
+++ resolved
@@ -126,38 +126,6 @@
         system_prompt = system_prompt.replace("%WORKSPACE_INFO%", &info);
     }
     if system_prompt.contains("%KNOWLEDGE_INSTRUCTIONS%") {
-<<<<<<< HEAD
-        match try_load_caps_quickly_if_not_present(gcx.clone(), 0).await {
-            Ok(caps) => {
-                if caps.metadata.features.contains(&"knowledge".to_string()) {
-                    let cfg =
-                        crate::yaml_configs::customization_loader::load_customization_compiled_in();
-                    let mut knowledge_instructions = cfg
-                        .get("KNOWLEDGE_INSTRUCTIONS_META")
-                        .map(|x| x.as_str().unwrap_or("").to_string())
-                        .unwrap_or("".to_string());
-                    if let Some(core_memories) =
-                        crate::memories::memories_get_core(gcx.clone()).await.ok()
-                    {
-                        knowledge_instructions
-                            .push_str("\nThere are some pre-existing core memories:\n");
-                        for mem in core_memories {
-                            knowledge_instructions
-                                .push_str(&format!("🗃️\n{}\n\n", mem.iknow_memory));
-                        }
-                    }
-                    system_prompt =
-                        system_prompt.replace("%KNOWLEDGE_INSTRUCTIONS%", &knowledge_instructions);
-                    tracing::info!("adding up extra knowledge instructions");
-                } else {
-                    system_prompt = system_prompt.replace("%KNOWLEDGE_INSTRUCTIONS%", "");
-                }
-            }
-            Err(_) => {
-                system_prompt = system_prompt.replace("%KNOWLEDGE_INSTRUCTIONS%", "");
-            }
-        };
-=======
         let active_group_id = gcx.read().await.active_group_id.clone();
         if active_group_id.is_some() {
             let cfg = crate::yaml_configs::customization_loader::load_customization_compiled_in();
@@ -174,7 +142,6 @@
         } else {
             system_prompt = system_prompt.replace("%KNOWLEDGE_INSTRUCTIONS%", "");
         }
->>>>>>> 0564bb8a
     }
 
     if system_prompt.contains("%PROJECT_SUMMARY%") {
