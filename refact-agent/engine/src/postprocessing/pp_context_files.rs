use std::sync::Arc;
use std::collections::HashSet;
use tracing::{info, warn};
use tokio::sync::RwLock as ARwLock;
use indexmap::IndexMap;
use crate::ast::treesitter::structs::SymbolType;

use crate::call_validation::{ContextFile, PostprocessSettings};
use crate::ast::ast_structs::AstDefinition;
use crate::global_context::GlobalContext;
use crate::nicer_logs::{first_n_chars, last_n_chars};
<<<<<<< HEAD
use crate::postprocessing::pp_utils::{color_with_gradient_type, colorize_comments_up, colorize_if_more_useful, colorize_minus_one, colorize_parentof, downgrade_lines_if_subsymbol, pp_ast_markup_files};
use crate::tokens::count_text_tokens;
=======
use crate::postprocessing::pp_utils::{color_with_gradient_type, colorize_comments_up, colorize_if_more_useful, colorize_minus_one, colorize_parentof, downgrade_lines_if_subsymbol, pp_ast_markup_files, pp_load_files_without_ast};
use crate::tokens::count_text_tokens_with_fallback;

>>>>>>> 7684d287

pub const RESERVE_FOR_QUESTION_AND_FOLLOWUP: usize = 1024;  // tokens
pub const DEBUG: usize = 0;  // 0 nothing, 1 summary "N lines in K files => X tokens", 2 everything
#[derive(Debug)]
pub struct PPFile {
    pub symbols_sorted_by_path_len: Vec<Arc<AstDefinition>>,
    pub file_content: String,
    pub cpath: String,
    pub cpath_symmetry_breaker: f32,
    pub shorter_path: String,
}

#[derive(Debug, Clone)]
pub struct FileLine {
    pub file_ref: Arc<PPFile>,
    pub line_n: usize,
    pub line_content: String,
    pub useful: f32,
    pub color: String,
    pub take: bool,
    pub take_ignoring_floor: bool,  // if no ast for this file, then ignore the take_floor
}


fn collect_lines_from_files(
    files: Vec<Arc<PPFile>>,
    settings: &PostprocessSettings
) -> IndexMap<String, Vec<FileLine>> {
    let mut lines_in_files = IndexMap::new();
    for file_ref in files {
        for (line_n, line) in file_ref.file_content.lines().enumerate() {
            let a = FileLine {
                file_ref: file_ref.clone(),
                line_n,
                line_content: line.to_string(),
                useful: 0.0,
                color: "".to_string(),
                take: false,
                take_ignoring_floor: false,
            };
            let lines_in_files_mut = lines_in_files.entry(file_ref.cpath.clone()).or_insert(vec![]);
            lines_in_files_mut.push(a);
        }
    }
    for lines in lines_in_files.values_mut().filter(|x|!x.is_empty()) {
        let file = lines.first().unwrap().file_ref.clone();
        if DEBUG >= 2 {
            info!("file_ref {:?} has {} bytes, {} symbols", file.cpath, file.file_content.len(), file.symbols_sorted_by_path_len.len());
        }
        for s in file.symbols_sorted_by_path_len.iter() {
            if DEBUG >= 2 {
                info!("    {} {:?} {}-{}", s.path(), s.symbol_type, s.full_line1(), s.full_line2());
            }
            if s.symbol_type == SymbolType::CommentDefinition {
                let useful = settings.useful_symbol_default;
                colorize_if_more_useful(lines, s.full_line1() - 1, s.full_line2(), "comment".to_string(), useful);
            } else {
                let mut useful = settings.useful_symbol_default;
                if s.symbol_type == SymbolType::StructDeclaration {
                    useful = 65.0;
                }
                if s.symbol_type == SymbolType::FunctionDeclaration {
                    useful = 55.0;
                }
                colorize_if_more_useful(lines, s.full_line1() - 1, s.full_line2(), format!("{}", s.path()), useful);
            }
        }
        colorize_if_more_useful(lines, 0, lines.len(), "empty".to_string(), settings.useful_background);
    }

    for (file_name, lines) in lines_in_files.iter_mut() {
        let file = lines.first().unwrap().file_ref.clone();
        if file.symbols_sorted_by_path_len.is_empty() {
            info!("{file_name} ignoring skeletonize because no symbols found in the file, maybe the file format is not supported or the file is empty");
            // Don't automatically mark all lines for inclusion when AST is unavailable
            // This will be handled based on specific line range requests in convert_input_into_usefullness
        }
    }

    lines_in_files
}

async fn convert_input_into_usefullness(
    context_file_vec: &Vec<ContextFile>,
    lines_in_files: &mut IndexMap<String, Vec<FileLine>>,
    settings: &PostprocessSettings,
) {
    for msg in context_file_vec.iter() {
        let lines = match lines_in_files.get_mut(&msg.file_name) {
            Some(x) => x,
            None => {
                warn!("file not found by name {:?} or cpath {:?}", msg.file_name, msg.file_name);
                continue;
            }
        };
        if lines.is_empty() {
            continue;
        }
        if msg.usefulness.is_sign_negative() {  // used in FIM to disable lines already in suffix or prefix
            colorize_minus_one(lines, msg.line1.saturating_sub(1), msg.line2.min(lines.len()));
            continue;
        }

        // Defensive check: warn if input line numbers exceed file length
        if msg.line1 > lines.len() || msg.line2 > lines.len() {
            warn!("Input ContextFile line numbers ({}, {}) exceed file length {} for {:?}, gradient coloring may be affected",
                msg.line1, msg.line2, lines.len(), msg.file_name);
        }

        color_with_gradient_type(msg, lines);

        let file_ref = lines.first().unwrap().file_ref.clone();
        let file_nice_path = last_n_chars(&file_ref.cpath, 30);

        let mut symdefs = vec![];
        if !msg.symbols.is_empty() {
            for looking_for in msg.symbols.iter() {
                let colon_colon_looking_for = format!("::{}", looking_for.trim());
                for x in file_ref.symbols_sorted_by_path_len.iter() {
                    if x.path().ends_with(colon_colon_looking_for.as_str()) {
                        symdefs.push(x);
                        break;
                    }
                }
            }
        }

        if !symdefs.is_empty() {
            for s in symdefs {
                info!("+ symbol {} at {}:{}-{} usefulness={:.2}", s.path_drop0(), file_nice_path, msg.line1, msg.line2, msg.usefulness);
                if DEBUG >= 1 {
                    info!("+ search result {} {:?} {:.2}", s.path(), s.symbol_type, msg.usefulness);
                }
                colorize_if_more_useful(lines, s.full_line1() - 1, s.full_line2(), format!("{}", s.path()), msg.usefulness);
                let mut parent_path = s.official_path.clone();
                if parent_path.len() > 1 {
                    // MyClass::f  ->  MyClass
                    // make parent stand out from background as well, to make it clearer to the model where the symbol is
                    parent_path.pop();
                    let parent_path_str = parent_path.join("::");
                    colorize_parentof(lines, &parent_path_str, settings.useful_symbol_default, msg.usefulness*settings.downgrade_parent_coef);
                }
            }

        } else if msg.line1 == 0 && msg.line2 == 0 && msg.symbols.is_empty() {
            info!("+ file mention without specifics, {}:{}-{} usefulness={:.2}", file_nice_path, msg.line1, msg.line2, msg.usefulness);
            colorize_if_more_useful(lines, 0, lines.len(), "nosymb".to_string(), msg.usefulness);

        } else if msg.line1 == 0 && msg.line2 == 0 && !msg.symbols.is_empty() {
            info!("- symbols {:?} not found in {}:{}-{} usefulness={:.2}", msg.symbols, file_nice_path, msg.line1, msg.line2, msg.usefulness);
            colorize_if_more_useful(lines, 0, lines.len(), "nosymb".to_string(), msg.usefulness);

        } else {
            // no symbol set in search result, go ahead with just line numbers, msg.line1, msg.line2 numbers starts from 1, not from 0
            info!("+ search result without symbol, {}:{}-{} usefulness={:.2}", file_nice_path, msg.line1, msg.line2, msg.usefulness);
            if msg.line1 == 0 || msg.line2 == 0 || msg.line1 > msg.line2 || msg.line1 > lines.len() || msg.line2 > lines.len() {
                warn!("range in search results is outside of file lines that actually exist {}:{}-{}; actual len: {}", file_nice_path, msg.line1, msg.line2, lines.len());
            }
            colorize_if_more_useful(lines, msg.line1.saturating_sub(1), msg.line2, "nosymb".to_string(), msg.usefulness);
        }

        // example: see comment in class Toad
        colorize_comments_up(lines, settings);
    }
}

fn downgrade_sub_symbols(lines_in_files: &mut IndexMap<String, Vec<FileLine>>, settings: &PostprocessSettings)
{
    for lines in lines_in_files.values_mut().filter(|x|!x.is_empty()) {
        let file_ref = lines.first().unwrap().file_ref.clone();
        if DEBUG >= 2 {
            info!("downgrading body of symbols in {:?}", file_ref.cpath);
        }
        for s in file_ref.symbols_sorted_by_path_len.iter() {
            if DEBUG >= 2 {
                info!("    {} {:?} {}-{}", s.path(), s.symbol_type, s.full_line1(), s.full_line2());
            }
            if s.body_line1 > 0 && s.body_line1 >= s.body_line2 {
                downgrade_lines_if_subsymbol(lines, s.body_line1 - 1, s.body_line1, &format!("{}::body", s.path()), settings.downgrade_body_coef);
                // NOTE: this will not downgrade function body of a function that is a search result, because it's not a subsymbol it's the symbol itself (equal path)
            }
        }
    }
}

fn close_small_gaps(lines_in_files: &mut IndexMap<String, Vec<FileLine>>, settings: &PostprocessSettings) {
    if settings.close_small_gaps {
        for lines in lines_in_files.values_mut().filter(|x|!x.is_empty()) {
            let mut useful_copy = lines.iter().map(|x| x.useful).collect::<Vec<_>>();
            for i in 1..lines.len() - 1 {
                let l = lines[i-1].useful;
                let m = lines[i].useful;
                let r = lines[i+1].useful;
                let both_l_and_r_support = l.min(r);
                useful_copy[i] = m.max(both_l_and_r_support);
            }
            for i in 0..lines.len() {
                if let Some(line) = lines.get_mut(i) {
                    line.useful = useful_copy[i];
                }
            }
        }
    }
}

pub async fn pp_color_lines(
    context_file_vec: &Vec<ContextFile>,
    files: Vec<Arc<PPFile>>,
    settings: &PostprocessSettings,
) -> IndexMap<String, Vec<FileLine>> {
    // Generate line refs, fill background scopes found in a file (not search results yet)
    let mut lines_in_files = collect_lines_from_files(files, settings);

    // Fill in usefulness from search results
    convert_input_into_usefullness(context_file_vec, &mut lines_in_files, settings).await;

    // Downgrade sub-symbols and uninteresting regions
    downgrade_sub_symbols(&mut lines_in_files, settings);

    // A-la mathematical morphology, removes one-line holes
    close_small_gaps(&mut lines_in_files, settings);

    lines_in_files
}

async fn pp_limit_and_merge(
    lines_in_files: &mut IndexMap<String, Vec<FileLine>>,
    tokens_limit: usize,
    single_file_mode: bool,
    settings: &PostprocessSettings,
) -> Vec<ContextFile> {
    // Sort
    let mut lines_by_useful = lines_in_files.values_mut().flatten().collect::<Vec<_>>();

    lines_by_useful.sort_by(|a, b| {
        let av = a.useful + a.file_ref.cpath_symmetry_breaker;
        let bv = b.useful + b.file_ref.cpath_symmetry_breaker;
        bv.partial_cmp(&av).unwrap()
    });

    // Convert line_content to tokens up to the limit
    let mut tokens_count = 0;
    let mut lines_take_cnt = 0;
    let mut files_mentioned_set = HashSet::new();
    let mut files_mentioned_sequence = vec![];
    for line_ref in lines_by_useful.iter_mut() {
        if !line_ref.take_ignoring_floor && line_ref.useful <= settings.take_floor {
            continue;
        }
        let mut ntokens = count_text_tokens(&line_ref.line_content);

        if !files_mentioned_set.contains(&line_ref.file_ref.cpath) {
            if files_mentioned_set.len() >= settings.max_files_n {
                continue;
            }
            files_mentioned_set.insert(line_ref.file_ref.cpath.clone());
            files_mentioned_sequence.push(line_ref.file_ref.cpath.clone());
            if !single_file_mode {
                ntokens += count_text_tokens(&line_ref.file_ref.cpath.as_str());
                ntokens += 5;  // a margin for any overhead: file_sep, new line, etc
            }
        }
        if tokens_count + ntokens > tokens_limit {
            break;
        }
        tokens_count += ntokens;
        line_ref.take = true;
        lines_take_cnt += 1;
    }
    if DEBUG >= 1 {
        info!("{} lines in {} files  =>  tokens {} < {} tokens limit  =>  {} lines in {} files", lines_by_useful.len(), lines_in_files.len(), tokens_count, tokens_limit, lines_take_cnt, files_mentioned_sequence.len());
    }
    if DEBUG >= 2 {
        for lines in lines_in_files.values() {
            let mut t = String::new();
            for line_ref in lines.iter() {
                t.push_str(format!("{} {}:{:04} {:>7.3} {:43} {:43}\n",
                    if line_ref.take { "take" } else { "dont" },
                    last_n_chars(&line_ref.file_ref.cpath, 30),
                    line_ref.line_n,
                    line_ref.useful,
                    first_n_chars(&line_ref.line_content, 40),
                    first_n_chars(&line_ref.color, 40),
                ).as_str());
            }
            info!("\n{}", t);
        }
    }

    // Generate output
    let mut context_files_merged = vec![];
    for cpath in files_mentioned_sequence.iter() {
        let lines = lines_in_files.get_mut(cpath).unwrap();
        if lines.is_empty() {
            continue;
        }
        let file_ref = lines.first().unwrap().file_ref.clone();
        let cpath = file_ref.cpath.clone();
        let (mut out, mut first_line, mut last_line, mut prev_line, mut anything) = (String::new(), 0, 0, 0, false);
        for (i, line_ref) in lines.iter_mut().enumerate() {
            last_line = i;
            if !line_ref.take {
                continue;
            }
            if !anything { first_line = i; }
            anything = true;
            if i > prev_line + 1 {
                out.push_str("...\n");
            }
            out.push_str(&format!("{:4} | {}\n", line_ref.line_n + 1, line_ref.line_content));
            prev_line = i;
        }
        if last_line > prev_line + 1 {
            out.push_str("...\n");
        }
        if DEBUG >= 2 {
            info!("file {:?}:\n{}", cpath, out);
        } else if DEBUG == 1 {
            info!("file {:?}:{}-{}", cpath, first_line + 1, last_line + 1);
        }
        if !anything {
            continue;
        }
        let total_lines = lines.len();
        let out_line1 = first_line + 1;
        let out_line2 = last_line + 1;
        // Defensive check: ensure line numbers don't exceed file length
        if out_line1 > total_lines || out_line2 > total_lines {
            warn!("Output line numbers ({}, {}) exceed file length {} for {:?}, clamping",
                out_line1, out_line2, total_lines, file_ref.cpath);
        }
        context_files_merged.push(ContextFile {
            file_name: file_ref.shorter_path.clone(),
            file_content: out.clone(),
            line1: out_line1.min(total_lines).max(1),
            line2: out_line2.min(total_lines).max(1),
            symbols: vec![],
            gradient_type: -1,
            usefulness: 0.0,
            skip_pp: false,
        });
    }
    context_files_merged
}

pub async fn postprocess_context_files(
    gcx: Arc<ARwLock<GlobalContext>>,
    context_file_vec: &mut Vec<ContextFile>,
    tokens_limit: usize,
    single_file_mode: bool,
    settings: &PostprocessSettings,
) -> Vec<ContextFile> {
    assert!(settings.max_files_n > 0);
    let files_marked_up = if settings.use_ast_based_pp {
        // this modifies context_file.file_name to make it cpath
        pp_ast_markup_files(gcx.clone(), context_file_vec).await
    } else {
        // still need to load files for post-processing, just without AST symbols
        pp_load_files_without_ast(gcx.clone(), context_file_vec).await
    };

    let mut lines_in_files = pp_color_lines(
        context_file_vec,
        files_marked_up,
        settings,
    ).await;

    pp_limit_and_merge(
        &mut lines_in_files,
        tokens_limit,
        single_file_mode,
        settings
    ).await
}<|MERGE_RESOLUTION|>--- conflicted
+++ resolved
@@ -1,6 +1,7 @@
 use std::sync::Arc;
 use std::collections::HashSet;
 use tracing::{info, warn};
+use tokenizers::Tokenizer;
 use tokio::sync::RwLock as ARwLock;
 use indexmap::IndexMap;
 use crate::ast::treesitter::structs::SymbolType;
@@ -9,14 +10,9 @@
 use crate::ast::ast_structs::AstDefinition;
 use crate::global_context::GlobalContext;
 use crate::nicer_logs::{first_n_chars, last_n_chars};
-<<<<<<< HEAD
-use crate::postprocessing::pp_utils::{color_with_gradient_type, colorize_comments_up, colorize_if_more_useful, colorize_minus_one, colorize_parentof, downgrade_lines_if_subsymbol, pp_ast_markup_files};
-use crate::tokens::count_text_tokens;
-=======
 use crate::postprocessing::pp_utils::{color_with_gradient_type, colorize_comments_up, colorize_if_more_useful, colorize_minus_one, colorize_parentof, downgrade_lines_if_subsymbol, pp_ast_markup_files, pp_load_files_without_ast};
 use crate::tokens::count_text_tokens_with_fallback;
 
->>>>>>> 7684d287
 
 pub const RESERVE_FOR_QUESTION_AND_FOLLOWUP: usize = 1024;  // tokens
 pub const DEBUG: usize = 0;  // 0 nothing, 1 summary "N lines in K files => X tokens", 2 everything
@@ -244,6 +240,7 @@
 
 async fn pp_limit_and_merge(
     lines_in_files: &mut IndexMap<String, Vec<FileLine>>,
+    tokenizer: Option<Arc<Tokenizer>>,
     tokens_limit: usize,
     single_file_mode: bool,
     settings: &PostprocessSettings,
@@ -266,7 +263,7 @@
         if !line_ref.take_ignoring_floor && line_ref.useful <= settings.take_floor {
             continue;
         }
-        let mut ntokens = count_text_tokens(&line_ref.line_content);
+        let mut ntokens = count_text_tokens_with_fallback(tokenizer.clone(), &line_ref.line_content);
 
         if !files_mentioned_set.contains(&line_ref.file_ref.cpath) {
             if files_mentioned_set.len() >= settings.max_files_n {
@@ -275,7 +272,7 @@
             files_mentioned_set.insert(line_ref.file_ref.cpath.clone());
             files_mentioned_sequence.push(line_ref.file_ref.cpath.clone());
             if !single_file_mode {
-                ntokens += count_text_tokens(&line_ref.file_ref.cpath.as_str());
+                ntokens += count_text_tokens_with_fallback(tokenizer.clone(), &line_ref.file_ref.cpath.as_str());
                 ntokens += 5;  // a margin for any overhead: file_sep, new line, etc
             }
         }
@@ -365,6 +362,7 @@
 pub async fn postprocess_context_files(
     gcx: Arc<ARwLock<GlobalContext>>,
     context_file_vec: &mut Vec<ContextFile>,
+    tokenizer: Option<Arc<Tokenizer>>,
     tokens_limit: usize,
     single_file_mode: bool,
     settings: &PostprocessSettings,
@@ -386,6 +384,7 @@
 
     pp_limit_and_merge(
         &mut lines_in_files,
+        tokenizer,
         tokens_limit,
         single_file_mode,
         settings
