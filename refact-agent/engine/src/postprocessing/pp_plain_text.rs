--- conflicted
+++ resolved
@@ -1,15 +1,8 @@
+use std::sync::Arc;
+use tokenizers::Tokenizer;
+
 use crate::call_validation::{ChatContent, ChatMessage};
 use crate::scratchpads::multimodality::MultimodalElement;
-<<<<<<< HEAD
-use crate::tokens::count_text_tokens;
-
-
-fn limit_text_content(
-    text: &String,
-    tok_used: &mut usize,
-    tok_per_m: usize,
-) -> String {
-=======
 use crate::tokens::count_text_tokens_with_fallback;
 use crate::postprocessing::pp_command_output::output_mini_postprocessing;
 
@@ -19,17 +12,11 @@
     text: &str,
     limit_tokens: usize,
 ) -> (String, usize) {
->>>>>>> 7684d287
     let mut new_text_lines = vec![];
     let mut tok_used = 0;
     for line in text.lines() {
-<<<<<<< HEAD
-        let line_tokens = count_text_tokens(&line);
-        if *tok_used + line_tokens > tok_per_m {
-=======
         let line_tokens = count_text_tokens_with_fallback(tokenizer.clone(), line);
         if tok_used + line_tokens > limit_tokens {
->>>>>>> 7684d287
             if new_text_lines.is_empty() {
                 new_text_lines.push("No content: tokens limit reached");
             }
@@ -44,23 +31,13 @@
 
 pub async fn postprocess_plain_text(
     plain_text_messages: Vec<ChatMessage>,
-<<<<<<< HEAD
-    tokens_limit: usize,
-=======
     tokenizer: Option<Arc<Tokenizer>>,
     _tokens_limit: usize,
->>>>>>> 7684d287
     style: &Option<String>,
 ) -> (Vec<ChatMessage>, usize) {
     if plain_text_messages.is_empty() {
         return (vec![], _tokens_limit);
     }
-<<<<<<< HEAD
-    let mut messages_sorted = plain_text_messages;
-    let messages_len = messages_sorted.len();
-    messages_sorted.sort_by(|a, b| a.content.size_estimate(style).cmp(&b.content.size_estimate(style)));
-=======
->>>>>>> 7684d287
 
     let mut tok_used_global = 0;
     let mut new_messages = vec![];
@@ -68,32 +45,6 @@
     for mut msg in plain_text_messages.into_iter() {
         let limit_tokens = msg.output_filter.as_ref().and_then(|f| f.limit_tokens);
 
-<<<<<<< HEAD
-        msg.content = match msg.content {
-            ChatContent::SimpleText(text) => {
-                let new_content = limit_text_content(&text, &mut tok_used, tok_per_m);
-                ChatContent::SimpleText(new_content)
-            },
-            ChatContent::Multimodal(elements) => {
-                let mut new_content = vec![];
-
-                for element in elements {
-                    if element.is_text() {
-                        let mut el_cloned = element.clone();
-                        el_cloned.m_content = limit_text_content(&el_cloned.m_content, &mut tok_used, tok_per_m);
-                        new_content.push(el_cloned)
-                    } else if element.is_image() {
-                        let tokens = element.count_tokens(style).unwrap() as usize;
-                        if tok_used + tokens > tok_per_m {
-                            let new_el = MultimodalElement {
-                                m_type: "text".to_string(),
-                                m_content: "Image truncated: too many tokens".to_string(),
-                            };
-                            new_content.push(new_el);
-                        } else {
-                            new_content.push(element.clone());
-                            tok_used += tokens;
-=======
         // Apply line-based filtering first (if filter exists and has line limits)
         if let Some(ref filter) = msg.output_filter {
             if filter.limit_lines < usize::MAX || filter.limit_chars < usize::MAX || !filter.grep.is_empty() {
@@ -147,7 +98,6 @@
                                 new_content.push(element.clone());
                                 used_in_msg += tokens;
                             }
->>>>>>> 7684d287
                         }
                     }
                     tok_used_global += used_in_msg;
