--- conflicted
+++ resolved
@@ -1,26 +1,15 @@
+import { IntegrationMeta, LspChatMode } from "../../features/Chat";
+import { CHAT_URL } from "./consts";
+// import { ToolCommand } from "./tools";
 import {
   ChatRole,
   ThinkingBlock,
   ToolCall,
-  ToolMessage,
+  ToolResult,
   UserMessage,
 } from "./types";
 
 export const DEFAULT_MAX_NEW_TOKENS = null;
-
-export type LSPUserMessage = Pick<
-  UserMessage,
-  "checkpoints" | "compression_strength"
-> & {
-  role: UserMessage["ftm_role"];
-  content: UserMessage["ftm_content"];
-};
-
-export type LSPToolMessage = {
-  role: "tool";
-  content: ToolMessage["ftm_content"];
-  tool_call_id: string;
-};
 
 export type LspChatMessage =
   | {
@@ -35,9 +24,8 @@
       tool_call_id?: string;
       usage?: Usage | null;
     }
-  | LSPUserMessage
-  | LSPToolMessage
-  | { role: string; content: string };
+  | UserMessage
+  | { role: "tool"; content: ToolResult["content"]; tool_call_id: string };
 
 // could be more narrow.
 export function isLspChatMessage(json: unknown): json is LspChatMessage {
@@ -52,12 +40,10 @@
 
 export function isLspUserMessage(
   message: LspChatMessage,
-): message is LSPUserMessage {
+): message is UserMessage {
   return message.role === "user";
 }
 
-<<<<<<< HEAD
-=======
 type StreamArgs =
   | {
       stream: true;
@@ -99,7 +85,6 @@
   boost_reasoning?: boolean;
 } & StreamArgs;
 
->>>>>>> 1c1f6eec
 export type GetChatTitleResponse = {
   choices: Choice[];
   created: number;
@@ -147,70 +132,16 @@
   cached_tokens: number;
 };
 
-// TODO: check this
 export type Usage = {
-  // completion_tokens: number;
-  // prompt_tokens: number;
-  // total_tokens: number;
-  // completion_tokens_details?: CompletionTokenDetails | null;
-  // prompt_tokens_details?: PromptTokenDetails | null;
-  // cache_creation_input_tokens?: number;
-  // cache_read_input_tokens?: number;
-  coins: number;
-  tokens_prompt: number;
-  pp1000t_prompt: number;
-  tokens_cache_read: number;
-  tokens_completion: number;
-  pp1000t_cache_read: number;
-  pp1000t_completion: number;
-  tokens_prompt_text: number;
-  tokens_prompt_audio: number;
-  tokens_prompt_image: number;
-  tokens_prompt_cached: number;
-  tokens_cache_creation: number;
-  pp1000t_cache_creation: number;
-  tokens_completion_text: number;
-  tokens_completion_audio: number;
-  tokens_completion_reasoning: number;
-  pp1000t_completion_reasoning: number;
-};
-
-<<<<<<< HEAD
-export function isUsage(usage: unknown): usage is Usage {
-  if (!usage || typeof usage !== "object") return false;
-
-  // if (!("completion_tokens" in usage)) return false;
-  // if (typeof usage.completion_tokens !== "number") return false;
-  // if (!("prompt_tokens" in usage)) return false;
-  // if (typeof usage.prompt_tokens !== "number") return false;
-  // if (!("total_tokens" in usage)) return false;
-  // if (typeof usage.total_tokens !== "number") return false;
-
-  const requiredFields: (keyof Usage)[] = [
-    "coins",
-    "tokens_prompt",
-    "pp1000t_prompt",
-    "tokens_cache_read",
-    "tokens_completion",
-    "pp1000t_cache_read",
-    "pp1000t_completion",
-    "tokens_prompt_text",
-    "tokens_prompt_audio",
-    "tokens_prompt_image",
-    "tokens_prompt_cached",
-    "tokens_cache_creation",
-    "pp1000t_cache_creation",
-    "tokens_completion_text",
-    "tokens_completion_audio",
-    "tokens_completion_reasoning",
-    "pp1000t_completion_reasoning",
-  ];
-
-  for (const field of requiredFields) {
-    if (!(field in usage)) return false;
-    if (typeof (usage as Usage)[field] !== "number") return false;
-  }
-=======
+  completion_tokens: number;
+  prompt_tokens: number;
+  total_tokens: number;
+  completion_tokens_details?: CompletionTokenDetails | null;
+  prompt_tokens_details?: PromptTokenDetails | null;
+  cache_creation_input_tokens?: number;
+  cache_read_input_tokens?: number;
+};
+
 // TODO: add config url
 export async function sendChat({
   messages,
@@ -288,7 +219,42 @@
     credentials: "same-origin",
   });
 }
->>>>>>> 1c1f6eec
-
-  return true;
+
+export async function generateChatTitle({
+  messages,
+  stream,
+  model,
+  onlyDeterministicMessages: only_deterministic_messages,
+  chatId: chat_id,
+  port = 8001,
+  apiKey,
+}: GetChatTitleArgs): Promise<Response> {
+  const body = JSON.stringify({
+    messages,
+    model,
+    stream,
+    max_tokens: 300,
+    only_deterministic_messages: only_deterministic_messages,
+    chat_id,
+    // NOTE: we don't want to use reasoning here, for example Anthropic requires at least max_tokens=1024 for thinking
+    // parameters: boost_reasoning ? { boost_reasoning: true } : undefined,
+  });
+
+  const headers = {
+    "Content-Type": "application/json",
+    ...(apiKey ? { Authorization: "Bearer " + apiKey } : {}),
+  };
+
+  const url = `http://127.0.0.1:${port}${CHAT_URL}`;
+
+  return fetch(url, {
+    method: "POST",
+    headers,
+    body,
+    redirect: "follow",
+    cache: "no-cache",
+    // TODO: causes an error during tests :/
+    // referrer: "no-referrer",
+    credentials: "same-origin",
+  });
 }