--- conflicted
+++ resolved
@@ -132,16 +132,10 @@
 
         return thunkApi.fulfillWithValue({});
       }
-<<<<<<< HEAD
-
-      // console.log(result);
-=======
->>>>>>> 49521dc0
       if (result.error) {
         // TBD: do we hang up on errors?
         thunkApi.dispatch(setError(result.error.message));
       }
-<<<<<<< HEAD
 
       if (result.data?.comprehensive_thread_subs.news_payload_thread) {
         thunkApi.dispatch(
@@ -185,10 +179,6 @@
               result.data.comprehensive_thread_subs.news_payload_thread_message,
           }),
         );
-=======
-      if (result.data) {
-        thunkApi.dispatch(receiveThreadMessages(result.data));
->>>>>>> 49521dc0
       }
     },
   );
@@ -389,7 +379,6 @@
     return thunkAPI.rejectWithValue({ message: "failed to create message" });
   }
   return thunkAPI.fulfillWithValue({ ...result.data, ...threadQuery.data });
-<<<<<<< HEAD
 });
 
 export const createThreadWitMultipleMessages = createAsyncThunk<
@@ -488,8 +477,6 @@
     return thunkAPI.rejectWithValue({ message: "failed to create message" });
   }
   return thunkAPI.fulfillWithValue({ ...result.data, ...threadQuery.data });
-=======
->>>>>>> 49521dc0
 });
 
 // TODO: stop is ft_error, set this and it'll stop
@@ -619,11 +606,7 @@
 >("flexus/tools", async (args, thunkAPI) => {
   const state = thunkAPI.getState();
   const apiKey = state.config.apiKey ?? "";
-<<<<<<< HEAD
   const addressUrl = state.config.addressURL ?? "https://app.refact.ai";
-=======
-  const addressUrl = state.config.addressURL ?? `https://app.refact.ai`;
->>>>>>> 49521dc0
 
   const client = createGraphqlClient(addressUrl, apiKey, thunkAPI.signal);
 
@@ -640,7 +623,6 @@
   }
 
   return thunkAPI.fulfillWithValue(result.data);
-<<<<<<< HEAD
 });
 
 // TODO: patch thread tools
@@ -678,6 +660,4 @@
   }
 
   return thunkAPI.fulfillWithValue(result.data);
-=======
->>>>>>> 49521dc0
 });