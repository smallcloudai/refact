import { useMemo } from "react";
import { useAppSelector } from "./useAppSelector";
<<<<<<< HEAD
// import { useCapsForToolUse } from "./useCapsForToolUse";
import { selectActiveGroup } from "../features/Teams";
=======
import {
  selectActiveGroup,
  selectIsSkippedWorkspaceSelection,
} from "../features/Teams";
>>>>>>> 020eb319

/**
 * Use this hook to get states related to caps supported features alongside the current active teams group.
 **/
// TODO: do we keep this?
export function useActiveTeamsGroup() {
<<<<<<< HEAD
  // const { data: capsData } = useCapsForToolUse();
  const maybeActiveTeamsGroup = useAppSelector(selectActiveGroup);
  const isKnowledgeFeatureAvailable = true;
  // const isKnowledgeFeatureAvailable = useMemo(() => {
  //   return capsData?.metadata?.features?.includes("knowledge") === true;
  // }, [capsData?.metadata?.features]);

  const groupSelectionEnabled = useMemo(() => {
    // eslint-disable-next-line @typescript-eslint/no-unnecessary-condition
    return isKnowledgeFeatureAvailable && !maybeActiveTeamsGroup;
  }, [maybeActiveTeamsGroup, isKnowledgeFeatureAvailable]);

  const newChatEnabled = useMemo(() => {
    // eslint-disable-next-line @typescript-eslint/no-unnecessary-condition
    if (isKnowledgeFeatureAvailable) {
      return !!maybeActiveTeamsGroup;
    }

    return true;
  }, [maybeActiveTeamsGroup, isKnowledgeFeatureAvailable]);
=======
  const maybeActiveTeamsGroup = useAppSelector(selectActiveGroup);
  const isWorkspaceSelectionSkipped = useAppSelector(
    selectIsSkippedWorkspaceSelection,
  );
  const groupSelectionEnabled = useMemo(() => {
    if (isWorkspaceSelectionSkipped) return false;
    return !maybeActiveTeamsGroup;
  }, [maybeActiveTeamsGroup, isWorkspaceSelectionSkipped]);

  const newChatEnabled = useMemo(() => {
    if (isWorkspaceSelectionSkipped) return true;
    return !!maybeActiveTeamsGroup;
  }, [maybeActiveTeamsGroup, isWorkspaceSelectionSkipped]);
>>>>>>> 020eb319

  return {
    groupSelectionEnabled,
    newChatEnabled,
  };
}<|MERGE_RESOLUTION|>--- conflicted
+++ resolved
@@ -1,42 +1,15 @@
 import { useMemo } from "react";
 import { useAppSelector } from "./useAppSelector";
-<<<<<<< HEAD
-// import { useCapsForToolUse } from "./useCapsForToolUse";
-import { selectActiveGroup } from "../features/Teams";
-=======
 import {
   selectActiveGroup,
   selectIsSkippedWorkspaceSelection,
 } from "../features/Teams";
->>>>>>> 020eb319
 
 /**
  * Use this hook to get states related to caps supported features alongside the current active teams group.
  **/
 // TODO: do we keep this?
 export function useActiveTeamsGroup() {
-<<<<<<< HEAD
-  // const { data: capsData } = useCapsForToolUse();
-  const maybeActiveTeamsGroup = useAppSelector(selectActiveGroup);
-  const isKnowledgeFeatureAvailable = true;
-  // const isKnowledgeFeatureAvailable = useMemo(() => {
-  //   return capsData?.metadata?.features?.includes("knowledge") === true;
-  // }, [capsData?.metadata?.features]);
-
-  const groupSelectionEnabled = useMemo(() => {
-    // eslint-disable-next-line @typescript-eslint/no-unnecessary-condition
-    return isKnowledgeFeatureAvailable && !maybeActiveTeamsGroup;
-  }, [maybeActiveTeamsGroup, isKnowledgeFeatureAvailable]);
-
-  const newChatEnabled = useMemo(() => {
-    // eslint-disable-next-line @typescript-eslint/no-unnecessary-condition
-    if (isKnowledgeFeatureAvailable) {
-      return !!maybeActiveTeamsGroup;
-    }
-
-    return true;
-  }, [maybeActiveTeamsGroup, isKnowledgeFeatureAvailable]);
-=======
   const maybeActiveTeamsGroup = useAppSelector(selectActiveGroup);
   const isWorkspaceSelectionSkipped = useAppSelector(
     selectIsSkippedWorkspaceSelection,
@@ -50,7 +23,6 @@
     if (isWorkspaceSelectionSkipped) return true;
     return !!maybeActiveTeamsGroup;
   }, [maybeActiveTeamsGroup, isWorkspaceSelectionSkipped]);
->>>>>>> 020eb319
 
   return {
     groupSelectionEnabled,
