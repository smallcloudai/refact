--- conflicted
+++ resolved
@@ -18,12 +18,10 @@
 import { useOpenUrl } from "../../hooks/useOpenUrl";
 import { useAppSelector } from "../../hooks";
 import { selectApiKey } from "../../features/Config/configSlice";
-<<<<<<< HEAD
 import { selectThreadBoostReasoning } from "../../features/Chat";
 import { useThinking } from "../../hooks/useThinking";
-=======
 import { PuzzleIcon } from "../../images/PuzzleIcon";
->>>>>>> 6ce4210f
+
 
 type IconButtonProps = React.ComponentProps<typeof IconButton>;
 type ButtonProps = React.ComponentProps<typeof Button>;
