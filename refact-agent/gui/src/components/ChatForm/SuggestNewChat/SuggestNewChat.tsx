--- conflicted
+++ resolved
@@ -65,10 +65,7 @@
 
   const handleClose = () => {
     dispatch(setIsNewChatSuggestionRejected({ chatId, value: true }));
-<<<<<<< HEAD
-=======
     dispatch(enableSend({ id: chatId }));
->>>>>>> 2c52bd6f
 
     void sendTelemetryEvent({
       scope: `dismissedNewChatSuggestionWarning`,
