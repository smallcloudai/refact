import React, { useCallback, useEffect, useMemo } from "react";

import { Flex, Card, Text, IconButton } from "@radix-ui/themes";
import styles from "./ChatForm.module.css";

import {
  PaperPlaneButton,
  BackToSideBarButton,
  AgentIntegrationsButton,
  // ThinkingButton,
} from "../Buttons";
import { TextArea } from "../TextArea";
import { Form } from "./Form";
import {
  useOnPressedEnter,
  useIsOnline,
  useConfig,
  // useCapsForToolUse,
  // useSendChatRequest,
  useCompressChat,
  useAutoFocusOnce,
  // useGetToolGroupsQuery,
} from "../../hooks";
import { ErrorCallout, Callout } from "../Callout";
import { ComboBox } from "../ComboBox";
import { FilesPreview } from "./FilesPreview";
import {
  // CapsSelect,
  ChatControls,
} from "./ChatControls";
import { addCheckboxValuesToInput } from "./utils";
import { useCommandCompletionAndPreviewFiles } from "./useCommandCompletionAndPreviewFiles";
import { useAppSelector, useAppDispatch } from "../../hooks";
import {
  clearError,
  getErrorMessage,
  getErrorType,
} from "../../features/Errors/errorsSlice";
import { useTourRefs } from "../../features/Tour";
import { useAttachedFiles, useCheckboxes } from "./useCheckBoxes";
import { useInputValue } from "./useInputValue";
import {
  clearInformation,
  getInformationMessage,
  showBalanceLowCallout,
} from "../../features/Errors/informationSlice";
import {
  BallanceCallOut,
  BallanceLowInformation,
  InformationCallout,
} from "../Callout/Callout";
import { ToolConfirmation } from "./ToolConfirmation";
// import { getPauseReasonsWithPauseStatus } from "../../features/ToolConfirmation/confirmationSlice";
import {
  // AttachImagesButton,
  FileList,
} from "../Dropzone";
// import { useAttachedImages } from "../../hooks/useAttachedImages";
<<<<<<< HEAD
import { selectThreadToolUse, selectToolUse } from "../../features/Chat";
=======
import {
  // selectChatError,
  // selectIsStreaming,
  // selectIsWaiting,
  // selectLastSentCompression,
  // selectMessages,
  selectThreadToolUse,
  selectToolUse,
} from "../../features/Chat";
>>>>>>> 0564bb8a
import {
  selectIsStreaming,
  selectIsWaiting,
  selectThreadMessagesIsEmpty,
  selectToolConfirmationRequests,
} from "../../features/ThreadMessages";
import { telemetryApi } from "../../services/refact";
import { push } from "../../features/Pages/pagesSlice";
import { AgentCapabilities } from "./AgentCapabilities/AgentCapabilities";
import { TokensPreview } from "./TokensPreview";
import classNames from "classnames";
import { ArchiveIcon } from "@radix-ui/react-icons";
import { ExpertSelect } from "../../features/ExpertsAndModels/Experts";
import { ModelsForExpert } from "../../features/ExpertsAndModels";

export type ChatFormProps = {
  onSubmit: (str: string) => void;
  onClose?: () => void;
  className?: string;
};

export const ChatForm: React.FC<ChatFormProps> = ({
  onSubmit,
  onClose,
  className,
}) => {
  const dispatch = useAppDispatch();
  const isStreaming = useAppSelector(selectIsStreaming);
  const isWaiting = useAppSelector(selectIsWaiting);
  // const { isMultimodalitySupportedForCurrentModel } = useCapsForToolUse();
  const config = useConfig();
  const toolUse = useAppSelector(selectToolUse);
  const globalError = useAppSelector(getErrorMessage);
  const globalErrorType = useAppSelector(getErrorType);
  // const chatError = useAppSelector(selectChatError);
  const information = useAppSelector(getInformationMessage);
  const [helpInfo, setHelpInfo] = React.useState<React.ReactNode | null>(null);
  const isOnline = useIsOnline();
  const toolConfirmationRequests = useAppSelector(
    selectToolConfirmationRequests,
  );
  // const { retry } = useSendChatRequest();

  const threadToolUse = useAppSelector(selectThreadToolUse);
  const messagesAreEmpty = useAppSelector(selectThreadMessagesIsEmpty);
<<<<<<< HEAD

=======
  // const lastSentCompression = useAppSelector(selectLastSentCompression);
>>>>>>> 0564bb8a
  const { compressChat, compressChatRequest, isCompressing } =
    useCompressChat();
  const autoFocus = useAutoFocusOnce();
  const attachedFiles = useAttachedFiles();
  const shouldShowBalanceLow = useAppSelector(showBalanceLowCallout);

  const shouldAgentCapabilitiesBeShown = useMemo(() => {
    return threadToolUse === "agent";
  }, [threadToolUse]);

  const onClearError = useCallback(() => {
    // if (messages.length > 0 && chatError) {
    //   retry(messages);
    // }
    dispatch(clearError());
  }, [dispatch]);

  // const caps = useCapsForToolUse();

  // const allDisabled = caps.usableModelsForPlan.every((option) => {
  //   if (typeof option === "string") return false;
  //   return option.disabled;
  // });

  const disableSend = useMemo(() => {
    // TODO: if interrupting chat some errors can occur
    // if (allDisabled) return true;
    // if (
    //   currentThreadMaximumContextTokens &&
    //   currentThreadUsage?.prompt_tokens &&
    //   currentThreadUsage.prompt_tokens > currentThreadMaximumContextTokens
    // )
    //   return false;
    // if (arePromptTokensBiggerThanContext) return true;
    if (messagesAreEmpty) return false;
    return isWaiting || isStreaming || !isOnline;
  }, [
    // allDisabled,
    isOnline,
    isStreaming,
    isWaiting,
    messagesAreEmpty,
  ]);

  // const { processAndInsertImages } = useAttachedImages();
  // TODO: disable pasting file
  // const handlePastingFile = useCallback(
  //   (event: React.ClipboardEvent<HTMLTextAreaElement>) => {
  //     if (!isMultimodalitySupportedForCurrentModel) return;
  //     const files: File[] = [];
  //     const items = event.clipboardData.items;
  //     for (const item of items) {
  //       if (item.kind === "file") {
  //         const file = item.getAsFile();
  //         file && files.push(file);
  //       }
  //     }
  //     if (files.length > 0) {
  //       event.preventDefault();
  //       processAndInsertImages(files);
  //     }
  //   },
  //   [processAndInsertImages, isMultimodalitySupportedForCurrentModel],
  // );

  const {
    checkboxes,
    onToggleCheckbox,
    unCheckAll,
    setLineSelectionInteracted,
  } = useCheckboxes();

  const [sendTelemetryEvent] =
    telemetryApi.useLazySendTelemetryChatEventQuery();

  const [value, setValue, isSendImmediately, setIsSendImmediately] =
    useInputValue(() => unCheckAll());

  const onClearInformation = useCallback(
    () => dispatch(clearInformation()),
    [dispatch],
  );

  const { previewFiles, commands, requestCompletion } =
    useCommandCompletionAndPreviewFiles(
      checkboxes,
      attachedFiles.addFilesToInput,
    );

  const refs = useTourRefs();

  const handleSubmit = useCallback(() => {
    const trimmedValue = value.trim();
    if (!disableSend && trimmedValue.length > 0) {
      const valueWithFiles = attachedFiles.addFilesToInput(trimmedValue);
      const valueIncludingChecks = addCheckboxValuesToInput(
        valueWithFiles,
        checkboxes,
      );
      // TODO: add @files
      setLineSelectionInteracted(false);
      onSubmit(valueIncludingChecks);
      setValue(() => "");
      unCheckAll();
      attachedFiles.removeAll();
    }
  }, [
    value,
    disableSend,
    attachedFiles,
    checkboxes,
    setLineSelectionInteracted,
    onSubmit,
    setValue,
    unCheckAll,
  ]);

  const handleEnter = useOnPressedEnter(handleSubmit);

  const handleHelpInfo = useCallback((info: React.ReactNode | null) => {
    setHelpInfo(info);
  }, []);

  const helpText = () => (
    <Flex direction="column">
      <Text size="2" weight="bold">
        Quick help for @-commands:
      </Text>
      <Text size="2">
        @definition &lt;class_or_function_name&gt; — find the definition and
        attach it.
      </Text>
      <Text size="2">
        @references &lt;class_or_function_name&gt; — find all references and
        attach them.
      </Text>
      <Text size="2">
        @file &lt;dir/filename.ext&gt; — attaches a single file to the chat.
      </Text>
      <Text size="2">@tree — workspace directory and files tree.</Text>
      <Text size="2">@web &lt;url&gt; — attach a webpage to the chat.</Text>
    </Flex>
  );

  const handleHelpCommand = useCallback(() => {
    setHelpInfo(helpText());
  }, []);

  const handleChange = useCallback(
    (command: string) => {
      setValue(command);
      const trimmedCommand = command.trim();
      if (!trimmedCommand) {
        setLineSelectionInteracted(false);
      } else {
        setLineSelectionInteracted(true);
      }

      if (trimmedCommand === "@help") {
        handleHelpInfo(helpText()); // This line has been fixed
      } else {
        handleHelpInfo(null);
      }
    },
    [handleHelpInfo, setValue, setLineSelectionInteracted],
  );

  const handleAgentIntegrationsClick = useCallback(() => {
    dispatch(push({ name: "integrations page" }));
    void sendTelemetryEvent({
      scope: `openIntegrations`,
      success: true,
      error_message: "",
    });
  }, [dispatch, sendTelemetryEvent]);

  useEffect(() => {
    if (isSendImmediately && !isWaiting && !isStreaming) {
      handleSubmit();
      setIsSendImmediately(false);
    }
  }, [
    isSendImmediately,
    isWaiting,
    isStreaming,
    handleSubmit,
    setIsSendImmediately,
  ]);

  if (globalError) {
    return (
      <ErrorCallout mt="2" onClick={onClearError} timeout={null}>
        {globalError}
      </ErrorCallout>
    );
  }

  if (information) {
    return (
      <InformationCallout mt="2" onClick={onClearInformation} timeout={2000}>
        {information}
      </InformationCallout>
    );
  }

  if (toolConfirmationRequests.length > 0) {
    return (
      <ToolConfirmation toolConfirmationRequests={toolConfirmationRequests} />
    );
  }

  return (
    <Card mt="1" style={{ flexShrink: 0, position: "relative" }}>
      {globalErrorType === "balance" && (
        <BallanceCallOut
          mt="0"
          mb="2"
          mx="0"
          onClick={() => dispatch(clearError())}
        />
      )}
      {shouldShowBalanceLow && <BallanceLowInformation mt="0" mb="2" mx="0" />}
      {!isOnline && (
        <Callout type="info" mb="2">
          Oops, seems that connection was lost... Check your internet connection
        </Callout>
      )}

      <Flex
        ref={(x) => refs.setChat(x)}
        style={{
          // TODO: direction can be done with prop `direction`
          flexDirection: "column",
          alignSelf: "stretch",
          flex: 1,
          width: "100%",
        }}
      >
        {helpInfo && (
          <Flex mb="3" direction="column">
            {helpInfo}
          </Flex>
        )}
        {shouldAgentCapabilitiesBeShown && <AgentCapabilities />}
        <Form
          disabled={disableSend}
          className={classNames(styles.chatForm__form, className)}
          onSubmit={handleSubmit}
        >
          <FilesPreview files={previewFiles} />

          <ComboBox
            onHelpClick={handleHelpCommand}
            commands={commands}
            requestCommandsCompletion={requestCompletion}
            value={value}
            onChange={handleChange}
            onSubmit={(event) => {
              handleEnter(event);
            }}
            placeholder={
              commands.completions.length < 1 ? "Type @ for commands" : ""
            }
            render={(props) => (
              <TextArea
                data-testid="chat-form-textarea"
                required={true}
                // disabled={isStreaming}
                {...props}
                autoFocus={autoFocus}
                style={{ boxShadow: "none", outline: "none" }}
                // onPaste={handlePastingFile}
              />
            )}
          />
          <Flex gap="1" wrap="wrap" py="1" px="2">
            <ExpertSelect
              disabled={isStreaming || isWaiting || !messagesAreEmpty}
            />
            <ModelsForExpert
              disabled={isStreaming || isWaiting || !messagesAreEmpty}
            />

            <Flex justify="end" flexGrow="1" wrap="wrap" gap="2">
              {/* <ThinkingButton /> */}
              <TokensPreview
                currentMessageQuery={attachedFiles.addFilesToInput(value)}
              />
              <Flex gap="2" align="center" justify="center">
                <IconButton
                  size="1"
                  variant="ghost"
<<<<<<< HEAD
                  // TODO: last sent compression?
                  // color={

=======
                  // color={
>>>>>>> 0564bb8a
                  //   lastSentCompression === "high"
                  //     ? "red"
                  //     : lastSentCompression === "medium"
                  //       ? "yellow"
                  //       : undefined
                  // }
                  title="Compress chat and continue"
                  type="button"
                  onClick={() => void compressChat()}
                  disabled={messagesAreEmpty || isStreaming || isWaiting}
                  loading={compressChatRequest.isLoading || isCompressing}
                >
                  <ArchiveIcon />
                </IconButton>
                {toolUse === "agent" && (
                  <AgentIntegrationsButton
                    title="Set up Agent Integrations"
                    size="1"
                    type="button"
                    onClick={handleAgentIntegrationsClick}
                    ref={(x) => refs.setSetupIntegrations(x)}
                  />
                )}
                {onClose && (
                  <BackToSideBarButton
                    disabled={isStreaming}
                    title="Return to sidebar"
                    size="1"
                    onClick={onClose}
                  />
                )}
                {/** TODO: multi modality */}
                {/* {config.features?.images !== false &&
                  isMultimodalitySupportedForCurrentModel && (
                    <AttachImagesButton />
                  )} */}
                {/* TODO: Reserved space for microphone button coming later on */}
                <PaperPlaneButton
                  disabled={disableSend}
                  title="Send message"
                  size="1"
                  type="submit"
                />
              </Flex>
            </Flex>
          </Flex>
        </Form>
      </Flex>
      <FileList attachedFiles={attachedFiles} />

      <ChatControls
        // handle adding files
        host={config.host}
        checkboxes={checkboxes}
        onCheckedChange={onToggleCheckbox}
        attachedFiles={attachedFiles}
      />
    </Card>
  );
};<|MERGE_RESOLUTION|>--- conflicted
+++ resolved
@@ -56,19 +56,7 @@
   FileList,
 } from "../Dropzone";
 // import { useAttachedImages } from "../../hooks/useAttachedImages";
-<<<<<<< HEAD
 import { selectThreadToolUse, selectToolUse } from "../../features/Chat";
-=======
-import {
-  // selectChatError,
-  // selectIsStreaming,
-  // selectIsWaiting,
-  // selectLastSentCompression,
-  // selectMessages,
-  selectThreadToolUse,
-  selectToolUse,
-} from "../../features/Chat";
->>>>>>> 0564bb8a
 import {
   selectIsStreaming,
   selectIsWaiting,
@@ -114,11 +102,6 @@
 
   const threadToolUse = useAppSelector(selectThreadToolUse);
   const messagesAreEmpty = useAppSelector(selectThreadMessagesIsEmpty);
-<<<<<<< HEAD
-
-=======
-  // const lastSentCompression = useAppSelector(selectLastSentCompression);
->>>>>>> 0564bb8a
   const { compressChat, compressChatRequest, isCompressing } =
     useCompressChat();
   const autoFocus = useAutoFocusOnce();
@@ -411,13 +394,8 @@
                 <IconButton
                   size="1"
                   variant="ghost"
-<<<<<<< HEAD
                   // TODO: last sent compression?
                   // color={
-
-=======
-                  // color={
->>>>>>> 0564bb8a
                   //   lastSentCompression === "high"
                   //     ? "red"
                   //     : lastSentCompression === "medium"
