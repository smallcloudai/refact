--- conflicted
+++ resolved
@@ -1,11 +1,8 @@
 import React, { useCallback, useEffect, useMemo } from "react";
 
-import { Flex, Card, Text } from "@radix-ui/themes";
+import { Flex, Card, Text, IconButton } from "@radix-ui/themes";
 import styles from "./ChatForm.module.css";
 
-<<<<<<< HEAD
-import { PaperPlaneButton, BackToSideBarButton } from "../Buttons";
-=======
 import {
   BackToSideBarButton,
   AgentIntegrationsButton,
@@ -13,19 +10,21 @@
   ContextCapButton,
   SendButtonWithDropdown,
 } from "../Buttons";
->>>>>>> 1c1f6eec
 import { TextArea } from "../TextArea";
 import { Form } from "./Form";
 import {
   useOnPressedEnter,
   useIsOnline,
   useConfig,
+  useCapsForToolUse,
+  useSendChatRequest,
+  useCompressChat,
   useAutoFocusOnce,
 } from "../../hooks";
 import { ErrorCallout, Callout } from "../Callout";
 import { ComboBox } from "../ComboBox";
 import { FilesPreview } from "./FilesPreview";
-import { ChatControls } from "./ChatControls";
+import { CapsSelect, ChatControls } from "./ChatControls";
 import { addCheckboxValuesToInput } from "./utils";
 import { useCommandCompletionAndPreviewFiles } from "./useCommandCompletionAndPreviewFiles";
 import { useAppSelector, useAppDispatch } from "../../hooks";
@@ -48,15 +47,13 @@
   InformationCallout,
 } from "../Callout/Callout";
 import { ToolConfirmation } from "./ToolConfirmation";
+import { getPauseReasonsWithPauseStatus } from "../../features/ToolConfirmation/confirmationSlice";
 import { AttachImagesButton, FileList } from "../Dropzone";
-import {
+import { useAttachedImages } from "../../hooks/useAttachedImages";
+import {
+  selectChatError,
   selectIsStreaming,
   selectIsWaiting,
-<<<<<<< HEAD
-  selectThreadMessagesIsEmpty,
-  selectToolConfirmationRequests,
-} from "../../features/ThreadMessages";
-=======
   selectLastSentCompression,
   selectMessages,
   selectQueuedMessages,
@@ -65,15 +62,10 @@
 } from "../../features/Chat";
 import { telemetryApi } from "../../services/refact";
 import { push } from "../../features/Pages/pagesSlice";
->>>>>>> 1c1f6eec
 import { AgentCapabilities } from "./AgentCapabilities/AgentCapabilities";
-// import { TokensPreview } from "./TokensPreview";
+import { TokensPreview } from "./TokensPreview";
 import classNames from "classnames";
-
-import { ExpertSelect } from "../../features/ExpertsAndModels/Experts";
-import { ModelsForExpert } from "../../features/ExpertsAndModels";
-import { useCapabilitiesForModel } from "../../hooks";
-import { useAttachedImages } from "../../hooks/useAttachedImages";
+import { ArchiveIcon } from "@radix-ui/react-icons";
 
 export type SendPolicy = "immediate" | "after_flow";
 
@@ -81,72 +73,61 @@
   onSubmit: (str: string, sendPolicy?: SendPolicy) => void;
   onClose?: () => void;
   className?: string;
+  unCalledTools: boolean;
 };
 
 export const ChatForm: React.FC<ChatFormProps> = ({
   onSubmit,
   onClose,
   className,
+  unCalledTools,
 }) => {
   const dispatch = useAppDispatch();
   const isStreaming = useAppSelector(selectIsStreaming);
   const isWaiting = useAppSelector(selectIsWaiting);
-  // const { isMultimodalitySupportedForCurrentModel } = useCapsForToolUse();
-  const capabilities = useCapabilitiesForModel();
-
+  const { isMultimodalitySupportedForCurrentModel } = useCapsForToolUse();
   const config = useConfig();
-
+  const toolUse = useAppSelector(selectToolUse);
   const globalError = useAppSelector(getErrorMessage);
   const globalErrorType = useAppSelector(getErrorType);
-  // const chatError = useAppSelector(selectChatError);
+  const chatError = useAppSelector(selectChatError);
   const information = useAppSelector(getInformationMessage);
+  const pauseReasonsWithPause = useAppSelector(getPauseReasonsWithPauseStatus);
   const [helpInfo, setHelpInfo] = React.useState<React.ReactNode | null>(null);
   const isOnline = useIsOnline();
-  const toolConfirmationRequests = useAppSelector(
-    selectToolConfirmationRequests,
-    { devModeChecks: { stabilityCheck: "never" } },
-  );
-  // const { retry } = useSendChatRequest();
-
-<<<<<<< HEAD
-  // const threadToolUse = useAppSelector(selectThreadToolUse);
-  const messagesAreEmpty = useAppSelector(selectThreadMessagesIsEmpty);
-  // TODO: compression removed?
-  // const { compressChat, compressChatRequest, isCompressing } =
-  //   useCompressChat();
-=======
+  const { retry } = useSendChatRequest();
+
   const threadToolUse = useAppSelector(selectThreadToolUse);
   const messages = useAppSelector(selectMessages);
   const lastSentCompression = useAppSelector(selectLastSentCompression);
   const queuedMessages = useAppSelector(selectQueuedMessages);
   const { compressChat, compressChatRequest, isCompressing } =
     useCompressChat();
->>>>>>> 1c1f6eec
   const autoFocus = useAutoFocusOnce();
   const attachedFiles = useAttachedFiles();
   const shouldShowBalanceLow = useAppSelector(showBalanceLowCallout);
 
-  // const shouldAgentCapabilitiesBeShown = useMemo(() => {
-  //   return threadToolUse === "agent";
-  // }, [threadToolUse]);
+  const shouldAgentCapabilitiesBeShown = useMemo(() => {
+    return threadToolUse === "agent";
+  }, [threadToolUse]);
 
   const onClearError = useCallback(() => {
-    // if (messages.length > 0 && chatError) {
-    //   retry(messages);
-    // }
+    if (messages.length > 0 && chatError) {
+      retry(messages);
+    }
     dispatch(clearError());
-  }, [dispatch]);
-
-  // const caps = useCapsForToolUse();
-
-  // const allDisabled = caps.usableModelsForPlan.every((option) => {
-  //   if (typeof option === "string") return false;
-  //   return option.disabled;
-  // });
+  }, [dispatch, retry, messages, chatError]);
+
+  const caps = useCapsForToolUse();
+
+  const allDisabled = caps.usableModelsForPlan.every((option) => {
+    if (typeof option === "string") return false;
+    return option.disabled;
+  });
 
   const disableSend = useMemo(() => {
     // TODO: if interrupting chat some errors can occur
-    // if (allDisabled) return true;
+    if (allDisabled) return true;
     // if (
     //   currentThreadMaximumContextTokens &&
     //   currentThreadUsage?.prompt_tokens &&
@@ -154,21 +135,16 @@
     // )
     //   return false;
     // if (arePromptTokensBiggerThanContext) return true;
-    if (messagesAreEmpty) return false;
+    if (messages.length === 0) return false;
     return isWaiting || isStreaming || !isOnline;
-  }, [
-    // allDisabled,
-    isOnline,
-    isStreaming,
-    isWaiting,
-    messagesAreEmpty,
-  ]);
+  }, [allDisabled, messages.length, isWaiting, isStreaming, isOnline]);
+
+  const isModelSelectVisible = useMemo(() => messages.length < 1, [messages]);
 
   const { processAndInsertImages } = useAttachedImages();
-  // TODO: disable pasting file
   const handlePastingFile = useCallback(
     (event: React.ClipboardEvent<HTMLTextAreaElement>) => {
-      if (!capabilities.multimodal) return;
+      if (!isMultimodalitySupportedForCurrentModel) return;
       const files: File[] = [];
       const items = event.clipboardData.items;
       for (const item of items) {
@@ -182,7 +158,7 @@
         processAndInsertImages(files);
       }
     },
-    [capabilities.multimodal, processAndInsertImages],
+    [processAndInsertImages, isMultimodalitySupportedForCurrentModel],
   );
 
   const {
@@ -192,8 +168,8 @@
     setLineSelectionInteracted,
   } = useCheckboxes();
 
-  // const [sendTelemetryEvent] =
-  //   telemetryApi.useLazySendTelemetryChatEventQuery();
+  const [sendTelemetryEvent] =
+    telemetryApi.useLazySendTelemetryChatEventQuery();
 
   const [value, setValue, isSendImmediately, setIsSendImmediately] =
     useInputValue(() => unCheckAll());
@@ -298,14 +274,14 @@
     [handleHelpInfo, setValue, setLineSelectionInteracted],
   );
 
-  // const handleAgentIntegrationsClick = useCallback(() => {
-  //   dispatch(push({ name: "integrations page" }));
-  //   void sendTelemetryEvent({
-  //     scope: `openIntegrations`,
-  //     success: true,
-  //     error_message: "",
-  //   });
-  // }, [dispatch, sendTelemetryEvent]);
+  const handleAgentIntegrationsClick = useCallback(() => {
+    dispatch(push({ name: "integrations page" }));
+    void sendTelemetryEvent({
+      scope: `openIntegrations`,
+      success: true,
+      error_message: "",
+    });
+  }, [dispatch, sendTelemetryEvent]);
 
   useEffect(() => {
     if (isSendImmediately && !isWaiting && !isStreaming) {
@@ -348,9 +324,9 @@
     );
   }
 
-  if (toolConfirmationRequests.length > 0) {
+  if (!isStreaming && pauseReasonsWithPause.pause) {
     return (
-      <ToolConfirmation toolConfirmationRequests={toolConfirmationRequests} />
+      <ToolConfirmation pauseReasons={pauseReasonsWithPause.pauseReasons} />
     );
   }
 
@@ -386,8 +362,7 @@
             {helpInfo}
           </Flex>
         )}
-        {/* {shouldAgentCapabilitiesBeShown && <AgentCapabilities />} */}
-        <AgentCapabilities />
+        {shouldAgentCapabilitiesBeShown && <AgentCapabilities />}
         <Form
           disabled={disableSend}
           className={classNames(styles.chatForm__form, className)}
@@ -419,40 +394,19 @@
               />
             )}
           />
-<<<<<<< HEAD
-          <Flex gap="1" wrap="wrap" py="1" px="2">
-            <ExpertSelect
-              disabled={isStreaming || isWaiting || !messagesAreEmpty}
-            />
-            <ModelsForExpert
-              disabled={isStreaming || isWaiting || !messagesAreEmpty}
-            />
-=======
           <Flex gap="2" wrap="wrap" py="1" px="2" align="center">
             {isModelSelectVisible && <CapsSelect />}
             <ContextCapButton />
->>>>>>> 1c1f6eec
 
             <Flex justify="end" flexGrow="1" wrap="wrap" gap="2">
-              {/* <ThinkingButton /> */}
-              {/* <TokensPreview
+              <ThinkingButton />
+              <TokensPreview
                 currentMessageQuery={attachedFiles.addFilesToInput(value)}
-              /> */}
+              />
               <Flex gap="2" align="center" justify="center">
-                {/* <IconButton
+                <IconButton
                   size="1"
                   variant="ghost"
-<<<<<<< HEAD
-                  // TODO: last sent compression?
-                  // color={
-                  //   lastSentCompression === "high"
-                  //     ? "red"
-                  //     : lastSentCompression === "medium"
-                  //       ? "yellow"
-                  //       : undefined
-                  // }
-                  title="Compress chat and continue"
-=======
                   color={
                     lastSentCompression === "high"
                       ? "red"
@@ -461,16 +415,19 @@
                         : undefined
                   }
                   title="Summarize and continue in a new chat"
->>>>>>> 1c1f6eec
                   type="button"
                   onClick={() => void compressChat()}
-                  disabled={messagesAreEmpty || isStreaming || isWaiting}
+                  disabled={
+                    messages.length === 0 ||
+                    isStreaming ||
+                    isWaiting ||
+                    unCalledTools
+                  }
                   loading={compressChatRequest.isLoading || isCompressing}
                 >
                   <ArchiveIcon />
-                </IconButton> */}
-                {/* TODO: enable this? */}
-                {/* {toolUse === "agent" && (
+                </IconButton>
+                {toolUse === "agent" && (
                   <AgentIntegrationsButton
                     title="Set up Agent Integrations"
                     size="1"
@@ -478,7 +435,7 @@
                     onClick={handleAgentIntegrationsClick}
                     ref={(x) => refs.setSetupIntegrations(x)}
                   />
-                )} */}
+                )}
                 {onClose && (
                   <BackToSideBarButton
                     disabled={isStreaming}
@@ -487,8 +444,10 @@
                     onClick={onClose}
                   />
                 )}
-
-                {capabilities.multimodal && <AttachImagesButton />}
+                {config.features?.images !== false &&
+                  isMultimodalitySupportedForCurrentModel && (
+                    <AttachImagesButton />
+                  )}
                 {/* TODO: Reserved space for microphone button coming later on */}
                 <SendButtonWithDropdown
                   disabled={
