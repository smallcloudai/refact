import React, {
  useCallback,
  useEffect,
  useMemo,
  useRef,
  useState,
} from "react";
<<<<<<< HEAD
import { FlexusTreeNode } from "../../../features/Groups";

=======
import { FlexusTreeNode } from "./GroupTree";
import {
  CreateGroupDocument,
  CreateGroupMutation,
  CreateGroupMutationVariables,
  NavTreeSubsDocument,
  NavTreeSubsSubscription,
  NavTreeWantWorkspacesDocument,
  NavTreeWantWorkspacesQuery,
  NavTreeWantWorkspacesQueryVariables,
} from "../../../../generated/documents";
import { useMutation, useQuery } from "urql";
import {
  cleanupInsertedLater,
  markForDelete,
  pruneNodes,
  updateTree,
} from "./utils";
import { useSmartSubscription } from "../../../hooks/useSmartSubscription";
>>>>>>> 7684d287
import {
  useAppDispatch,
  useAppSelector,
  useBasicStuffQuery,
  useEventsBusForIDE,
  useOpenUrl,
  useResizeObserver,
} from "../../../hooks";
import { isDetailMessage, teamsApi } from "../../../services/refact";
import { NodeApi } from "react-arborist";
import {
  resetActiveGroup,
  resetActiveWorkspace,
  selectActiveWorkspace,
  setActiveGroup,
  setActiveWorkspace,
  setSkippedWorkspaceSelection,
} from "../../../features/Teams";
import { setError } from "../../../features/Errors/errorsSlice";
import { selectConfig } from "../../../features/Config/configSlice";

import {
  graphqlQueriesAndMutations,
  workspaceTreeSubscriptionThunk,
} from "../../../services/graphql";

import {
  cleanupWorkspaceInsertedLater,
  pruneWorkspaceNodes,
  selectWorkspaceState,
} from "../../../features/Groups";

export function useGroupTree() {
  const dispatch = useAppDispatch();
  // const [groupTreeData, setGroupTreeData] = useState<FlexusTreeNode[]>([]);
  const [createFolderChecked, setCreateFolderChecked] = useState(false);

  const currentTeamsWorkspace = useAppSelector(selectActiveWorkspace);
<<<<<<< HEAD
  const workspaceState = useAppSelector(selectWorkspaceState);
  const groupTreeData = useMemo(() => {
    return workspaceState.data;
  }, [workspaceState.data]);
  const openUrl = useOpenUrl();

  useEffect(() => {
    if (!currentTeamsWorkspace?.ws_id) return;

    const action = workspaceTreeSubscriptionThunk({
      ws_id: currentTeamsWorkspace.ws_id,
    });
    const thunk = dispatch(action);
=======
  const openUrl = useOpenUrl();
>>>>>>> 7684d287

    return () => thunk.abort();
  }, [currentTeamsWorkspace?.ws_id, dispatch]);

  const [createGroup] = graphqlQueriesAndMutations.useCreateGroupMutation();

  const teamsWorkspaces = useBasicStuffQuery();

  const filterNodesByNodeType = useCallback(
    (nodes: FlexusTreeNode[], type: string): FlexusTreeNode[] => {
      return nodes
        .filter((node) => node.treenodeType === type)
        .map((node) => {
          const children =
            node.treenodeChildren.length > 0
              ? filterNodesByNodeType(node.treenodeChildren, type)
              : [];
          return {
            ...node,
            treenodeChildren: children,
          };
        });
    },
    [],
  );

  const filteredGroupTreeData = useMemo(() => {
    return filterNodesByNodeType(groupTreeData, "group");
  }, [groupTreeData, filterNodesByNodeType]);

  useEffect(() => {
    if (workspaceState.finished) {
      setTimeout(() => {
        dispatch(pruneWorkspaceNodes());
      }, 500);
      setTimeout(() => {
        dispatch(cleanupWorkspaceInsertedLater());
      }, 3000);
    }
  }, [dispatch, workspaceState.finished]);

  const { setActiveTeamsGroupInIDE, setActiveTeamsWorkspaceInIDE } =
    useEventsBusForIDE();

  const [setActiveGroupIdTrigger] = teamsApi.useSetActiveGroupIdMutation();
  const [currentSelectedTeamsGroupNode, setCurrentSelectedTeamsGroupNode] =
    useState<FlexusTreeNode | null>(null);

  const treeParentRef = useRef<HTMLDivElement | null>(null);
  const [treeHeight, setTreeHeight] = useState<number>(
    treeParentRef.current?.clientHeight ?? 0,
  );

  const calculateAndSetSpace = useCallback(() => {
    if (!treeParentRef.current) {
      return;
    }
    setTreeHeight(treeParentRef.current.clientHeight);
    // NOTE: this is a hack to avoid the tree being with 0 width/height even when data appears
    // eslint-disable-next-line react-hooks/exhaustive-deps
  }, [treeParentRef, filteredGroupTreeData]);

  useResizeObserver(treeParentRef.current, calculateAndSetSpace);

  useEffect(() => {
    calculateAndSetSpace();
  }, [calculateAndSetSpace]);

  const onGroupSelect = useCallback((nodes: NodeApi<FlexusTreeNode>[]) => {
    if (nodes.length === 0) return;
    const groupNode = nodes[0].data;
    setCurrentSelectedTeamsGroupNode(groupNode);
  }, []);

  const onGroupSelectionConfirm = useCallback(
    async (group: FlexusTreeNode) => {
      const newGroup = {
        id: group.treenodeId,
        name: group.treenodeTitle,
      };

      setActiveTeamsGroupInIDE(newGroup);
      try {
        const result = await setActiveGroupIdTrigger({
          group_id: group.treenodeId,
        });

        if (result.data) {
          dispatch(setActiveGroup(newGroup));
          return;
        } else {
          // TODO: rework error handling
          let errorMessage: string;
          if ("data" in result.error && isDetailMessage(result.error.data)) {
            errorMessage = result.error.data.detail;
          } else {
            errorMessage =
              "Error: Something went wrong while selecting a group. Try again.";
          }
          dispatch(setError(errorMessage));
        }
      } catch (e) {
        dispatch(resetActiveGroup());
      }
    },
    [dispatch, setActiveGroupIdTrigger, setActiveTeamsGroupInIDE],
  );

  const onWorkspaceSelectChange = useCallback(
    (value: string) => {
      const maybeWorkspace =
        teamsWorkspaces.data?.query_basic_stuff.workspaces.find(
          (w) => w.ws_id === value,
        );
      if (maybeWorkspace) {
        setActiveTeamsWorkspaceInIDE(maybeWorkspace);
        dispatch(setActiveWorkspace(maybeWorkspace));
        setCurrentSelectedTeamsGroupNode(null);
      }
    },
    [
      dispatch,
      setActiveTeamsWorkspaceInIDE,
      teamsWorkspaces.data?.query_basic_stuff.workspaces,
    ],
  );

  const handleCreateWorkspaceClick = useCallback(
    (event: React.MouseEvent<HTMLAnchorElement>) => {
      event.preventDefault();
      event.stopPropagation();
      openUrl("http://app.refact.ai/profile?action=create-workspace");
    },
    [openUrl],
  );

  const currentWorkspaceName =
    useAppSelector(selectConfig).currentWorkspaceName ?? "New Project";

  const isMatchingGroupNameWithWorkspace = useMemo(() => {
    return (
      currentSelectedTeamsGroupNode?.treenodeTitle === currentWorkspaceName
    );
  }, [currentSelectedTeamsGroupNode?.treenodeTitle, currentWorkspaceName]);

  const handleConfirmSelectionClick = useCallback(async () => {
    if (!currentSelectedTeamsGroupNode) return;
    if (createFolderChecked && !isMatchingGroupNameWithWorkspace) {
      const result = await createGroup({
        fgroup_name: currentWorkspaceName,
        fgroup_parent_id: currentSelectedTeamsGroupNode.treenodeId,
      });

      if (result.error) {
        dispatch(setError(JSON.stringify(result.error)));
        return;
      }

      const newGroup = result.data.group_create;

      const newNode: FlexusTreeNode = {
        treenodeId: newGroup.fgroup_id,
        treenodeTitle: newGroup.fgroup_name,
        treenodeType: "group",
        treenodePath: `${currentSelectedTeamsGroupNode.treenodePath}/group:${newGroup.fgroup_id}`,
        treenode__DeleteMe: false,
        treenode__InsertedLater: false,
        treenodeChildren: [],
        treenodeExpanded: false,
      };
      setCurrentSelectedTeamsGroupNode(newNode);
      void onGroupSelectionConfirm(newNode);
    } else {
      void onGroupSelectionConfirm(currentSelectedTeamsGroupNode);
      setCurrentSelectedTeamsGroupNode(null);
    }
  }, [
    dispatch,
    createGroup,
    currentSelectedTeamsGroupNode,
    setCurrentSelectedTeamsGroupNode,
    onGroupSelectionConfirm,
    currentWorkspaceName,
    createFolderChecked,
    isMatchingGroupNameWithWorkspace,
  ]);

  const handleSkipWorkspaceSelection = useCallback(() => {
    dispatch(setSkippedWorkspaceSelection(true));
    dispatch(resetActiveWorkspace());
  }, [dispatch]);

  const availableWorkspaces = useMemo(() => {
    if (teamsWorkspaces.data?.query_basic_stuff.workspaces) {
      return teamsWorkspaces.data.query_basic_stuff.workspaces;
    }
    return [];
  }, [teamsWorkspaces.data?.query_basic_stuff.workspaces]);

  useEffect(() => {
    if (availableWorkspaces.length === 1) {
      dispatch(setActiveWorkspace(availableWorkspaces[0]));
      setActiveTeamsWorkspaceInIDE(availableWorkspaces[0]);
    }
  }, [dispatch, setActiveTeamsWorkspaceInIDE, availableWorkspaces]);

  return {
    // Refs
    treeParentRef,
    // Data
    groupTreeData,
    filteredGroupTreeData,
    teamsWorkspaces,
    availableWorkspaces,
    // Current states
    currentTeamsWorkspace,
    currentSelectedTeamsGroupNode,
    createFolderChecked,
    // Dimensions
    treeHeight,
    // Actions
    onGroupSelect,
    onGroupSelectionConfirm,
    onWorkspaceSelectChange,
<<<<<<< HEAD
    // touchNode,
=======
    touchNode,
>>>>>>> 7684d287
    handleSkipWorkspaceSelection,
    handleConfirmSelectionClick,
    handleCreateWorkspaceClick,
    // Setters
    // setGroupTreeData,
    setCurrentSelectedTeamsGroupNode,
    setCreateFolderChecked,
  };
}<|MERGE_RESOLUTION|>--- conflicted
+++ resolved
@@ -5,10 +5,6 @@
   useRef,
   useState,
 } from "react";
-<<<<<<< HEAD
-import { FlexusTreeNode } from "../../../features/Groups";
-
-=======
 import { FlexusTreeNode } from "./GroupTree";
 import {
   CreateGroupDocument,
@@ -28,11 +24,9 @@
   updateTree,
 } from "./utils";
 import { useSmartSubscription } from "../../../hooks/useSmartSubscription";
->>>>>>> 7684d287
 import {
   useAppDispatch,
   useAppSelector,
-  useBasicStuffQuery,
   useEventsBusForIDE,
   useOpenUrl,
   useResizeObserver,
@@ -50,47 +44,24 @@
 import { setError } from "../../../features/Errors/errorsSlice";
 import { selectConfig } from "../../../features/Config/configSlice";
 
-import {
-  graphqlQueriesAndMutations,
-  workspaceTreeSubscriptionThunk,
-} from "../../../services/graphql";
-
-import {
-  cleanupWorkspaceInsertedLater,
-  pruneWorkspaceNodes,
-  selectWorkspaceState,
-} from "../../../features/Groups";
-
 export function useGroupTree() {
-  const dispatch = useAppDispatch();
-  // const [groupTreeData, setGroupTreeData] = useState<FlexusTreeNode[]>([]);
+  const [groupTreeData, setGroupTreeData] = useState<FlexusTreeNode[]>([]);
   const [createFolderChecked, setCreateFolderChecked] = useState(false);
 
   const currentTeamsWorkspace = useAppSelector(selectActiveWorkspace);
-<<<<<<< HEAD
-  const workspaceState = useAppSelector(selectWorkspaceState);
-  const groupTreeData = useMemo(() => {
-    return workspaceState.data;
-  }, [workspaceState.data]);
   const openUrl = useOpenUrl();
 
-  useEffect(() => {
-    if (!currentTeamsWorkspace?.ws_id) return;
-
-    const action = workspaceTreeSubscriptionThunk({
-      ws_id: currentTeamsWorkspace.ws_id,
-    });
-    const thunk = dispatch(action);
-=======
-  const openUrl = useOpenUrl();
->>>>>>> 7684d287
-
-    return () => thunk.abort();
-  }, [currentTeamsWorkspace?.ws_id, dispatch]);
-
-  const [createGroup] = graphqlQueriesAndMutations.useCreateGroupMutation();
-
-  const teamsWorkspaces = useBasicStuffQuery();
+  const [_, createGroup] = useMutation<
+    CreateGroupMutation,
+    CreateGroupMutationVariables
+  >(CreateGroupDocument);
+
+  const [teamsWorkspaces] = useQuery<
+    NavTreeWantWorkspacesQuery,
+    NavTreeWantWorkspacesQueryVariables
+  >({
+    query: NavTreeWantWorkspacesDocument,
+  });
 
   const filterNodesByNodeType = useCallback(
     (nodes: FlexusTreeNode[], type: string): FlexusTreeNode[] => {
@@ -114,17 +85,59 @@
     return filterNodesByNodeType(groupTreeData, "group");
   }, [groupTreeData, filterNodesByNodeType]);
 
-  useEffect(() => {
-    if (workspaceState.finished) {
-      setTimeout(() => {
-        dispatch(pruneWorkspaceNodes());
-      }, 500);
-      setTimeout(() => {
-        dispatch(cleanupWorkspaceInsertedLater());
-      }, 3000);
-    }
-  }, [dispatch, workspaceState.finished]);
-
+  const touchNode = useCallback(
+    (path: string, title: string, type: string, id: string) => {
+      if (!path) return;
+      setGroupTreeData((prevTree) => {
+        const parts = path.split("/");
+        return updateTree(prevTree, parts, "", id, path, title, type);
+      });
+    },
+    [setGroupTreeData],
+  );
+
+  const handleEveryTreeUpdate = useCallback(
+    (data: NavTreeSubsSubscription | undefined) => {
+      const u = data?.tree_subscription;
+      if (!u) return;
+      switch (u.treeupd_action) {
+        case "TREE_REBUILD_START":
+          setGroupTreeData((prev) => markForDelete(prev));
+          break;
+        case "TREE_UPDATE":
+          touchNode(
+            u.treeupd_path,
+            u.treeupd_title,
+            u.treeupd_type,
+            u.treeupd_id,
+          );
+          break;
+        case "TREE_REBUILD_FINISHED":
+          setTimeout(() => {
+            setGroupTreeData((prev) => pruneNodes(prev));
+          }, 500);
+          setTimeout(() => {
+            setGroupTreeData((prev) => cleanupInsertedLater(prev));
+          }, 3000);
+          break;
+        default:
+          // eslint-disable-next-line no-console
+          console.warn("TREE SUBS:", u.treeupd_action);
+      }
+    },
+    [touchNode],
+  );
+
+  useSmartSubscription<NavTreeSubsSubscription, { ws_id: string }>({
+    query: NavTreeSubsDocument,
+    variables: {
+      ws_id: currentTeamsWorkspace?.ws_id ?? "",
+    },
+    skip: currentTeamsWorkspace === null,
+    onUpdate: handleEveryTreeUpdate,
+  });
+
+  const dispatch = useAppDispatch();
   const { setActiveTeamsGroupInIDE, setActiveTeamsWorkspaceInIDE } =
     useEventsBusForIDE();
 
@@ -170,7 +183,6 @@
         const result = await setActiveGroupIdTrigger({
           group_id: group.treenodeId,
         });
-
         if (result.data) {
           dispatch(setActiveGroup(newGroup));
           return;
@@ -185,7 +197,7 @@
           }
           dispatch(setError(errorMessage));
         }
-      } catch (e) {
+      } catch {
         dispatch(resetActiveGroup());
       }
     },
@@ -238,24 +250,25 @@
       });
 
       if (result.error) {
-        dispatch(setError(JSON.stringify(result.error)));
+        dispatch(setError(result.error.message));
         return;
       }
 
-      const newGroup = result.data.group_create;
-
-      const newNode: FlexusTreeNode = {
-        treenodeId: newGroup.fgroup_id,
-        treenodeTitle: newGroup.fgroup_name,
-        treenodeType: "group",
-        treenodePath: `${currentSelectedTeamsGroupNode.treenodePath}/group:${newGroup.fgroup_id}`,
-        treenode__DeleteMe: false,
-        treenode__InsertedLater: false,
-        treenodeChildren: [],
-        treenodeExpanded: false,
-      };
-      setCurrentSelectedTeamsGroupNode(newNode);
-      void onGroupSelectionConfirm(newNode);
+      const newGroup = result.data?.group_create;
+      if (newGroup) {
+        const newNode: FlexusTreeNode = {
+          treenodeId: newGroup.fgroup_id,
+          treenodeTitle: newGroup.fgroup_name,
+          treenodeType: "group",
+          treenodePath: `${currentSelectedTeamsGroupNode.treenodePath}/group:${newGroup.fgroup_id}`,
+          treenode__DeleteMe: false,
+          treenode__InsertedLater: false,
+          treenodeChildren: [],
+          treenodeExpanded: false,
+        };
+        setCurrentSelectedTeamsGroupNode(newNode);
+        void onGroupSelectionConfirm(newNode);
+      }
     } else {
       void onGroupSelectionConfirm(currentSelectedTeamsGroupNode);
       setCurrentSelectedTeamsGroupNode(null);
@@ -308,16 +321,12 @@
     onGroupSelect,
     onGroupSelectionConfirm,
     onWorkspaceSelectChange,
-<<<<<<< HEAD
-    // touchNode,
-=======
     touchNode,
->>>>>>> 7684d287
     handleSkipWorkspaceSelection,
     handleConfirmSelectionClick,
     handleCreateWorkspaceClick,
     // Setters
-    // setGroupTreeData,
+    setGroupTreeData,
     setCurrentSelectedTeamsGroupNode,
     setCreateFolderChecked,
   };
