--- conflicted
+++ resolved
@@ -15,8 +15,6 @@
 
 import { useGroupTree } from "./useGroupTree";
 import styles from "./GroupTree.module.css";
-<<<<<<< HEAD
-=======
 
 export interface FlexusTreeNode {
   treenodePath: string;
@@ -28,7 +26,6 @@
   treenodeChildren: FlexusTreeNode[];
   treenodeExpanded: boolean;
 }
->>>>>>> 7684d287
 
 export const GroupTree: React.FC = () => {
   const {
@@ -38,11 +35,7 @@
     filteredGroupTreeData,
     onGroupSelect,
     handleSkipWorkspaceSelection,
-<<<<<<< HEAD
-    // setGroupTreeData,
-=======
     setGroupTreeData,
->>>>>>> 7684d287
     onWorkspaceSelectChange,
     handleConfirmSelectionClick,
     handleCreateWorkspaceClick,
@@ -143,11 +136,7 @@
               >
                 {(nodeProps) => (
                   <CustomTreeNode
-<<<<<<< HEAD
-                    // updateTree={setGroupTreeData}
-=======
                     updateTree={setGroupTreeData}
->>>>>>> 7684d287
                     createFolderChecked={createFolderChecked}
                     setCreateFolderChecked={setCreateFolderChecked}
                     {...nodeProps}
