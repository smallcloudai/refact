import React from "react";
import { Box, Flex, Spinner } from "@radix-ui/themes";
import { useAppSelector, useAppDispatch } from "../../hooks";

import { FeatureMenu } from "../../features/Config/FeatureMenu";

import { ErrorCallout } from "../Callout";
import { getErrorMessage, clearError } from "../../features/Errors/errorsSlice";
import classNames from "classnames";
import { selectHost } from "../../features/Config/configSlice";
import styles from "./Sidebar.module.css";
<<<<<<< HEAD
import { ThreadList } from "../../features/ThreadList/ThreadList";
import { useActiveTeamsGroup } from "../../hooks/useActiveTeamsGroup";
=======
>>>>>>> 1c1f6eec

export type SidebarProps = {
  takingNotes: boolean;
  className?: string;
  style?: React.CSSProperties;
};

export const Sidebar: React.FC<SidebarProps> = ({ takingNotes, style }) => {
  // TODO: these can be lowered.
  const dispatch = useAppDispatch();
  const globalError = useAppSelector(getErrorMessage);
  const currentHost = useAppSelector(selectHost);

<<<<<<< HEAD
  const { groupSelectionEnabled } = useActiveTeamsGroup();
=======
  const onDeleteHistoryItem = useCallback(
    (id: string) => dispatch(deleteChatById(id)),
    [dispatch],
  );

  const onHistoryItemClick = useCallback(
    (thread: ChatHistoryItem) => {
      dispatch(restoreChat(thread));
      dispatch(push({ name: "chat" }));
    },
    [dispatch],
  );
>>>>>>> 1c1f6eec

  return (
    <Flex style={style}>
      <FeatureMenu />
      <Flex mt="4">
        <Box position="absolute" ml="5" mt="2">
          <Spinner loading={takingNotes} title="taking notes" />
        </Box>
      </Flex>

<<<<<<< HEAD
      {!groupSelectionEnabled ? <ThreadList /> : <GroupTree />}
=======
      <ChatHistory
        history={history}
        onHistoryItemClick={onHistoryItemClick}
        onDeleteHistoryItem={onDeleteHistoryItem}
      />
>>>>>>> 1c1f6eec
      {/* TODO: duplicated */}
      {globalError && (
        <ErrorCallout
          mx="0"
          timeout={3000}
          onClick={() => dispatch(clearError())}
          className={classNames(styles.popup, {
            [styles.popup_ide]: currentHost !== "web",
          })}
          preventRetry
        >
          {globalError}
        </ErrorCallout>
      )}
    </Flex>
  );
};<|MERGE_RESOLUTION|>--- conflicted
+++ resolved
@@ -1,7 +1,13 @@
-import React from "react";
+import React, { useCallback } from "react";
 import { Box, Flex, Spinner } from "@radix-ui/themes";
+import { ChatHistory, type ChatHistoryProps } from "../ChatHistory";
 import { useAppSelector, useAppDispatch } from "../../hooks";
-
+import {
+  ChatHistoryItem,
+  deleteChatById,
+} from "../../features/History/historySlice";
+import { push } from "../../features/Pages/pagesSlice";
+import { restoreChat } from "../../features/Chat/Thread";
 import { FeatureMenu } from "../../features/Config/FeatureMenu";
 
 import { ErrorCallout } from "../Callout";
@@ -9,27 +15,30 @@
 import classNames from "classnames";
 import { selectHost } from "../../features/Config/configSlice";
 import styles from "./Sidebar.module.css";
-<<<<<<< HEAD
-import { ThreadList } from "../../features/ThreadList/ThreadList";
-import { useActiveTeamsGroup } from "../../hooks/useActiveTeamsGroup";
-=======
->>>>>>> 1c1f6eec
 
 export type SidebarProps = {
   takingNotes: boolean;
   className?: string;
   style?: React.CSSProperties;
-};
+} & Omit<
+  ChatHistoryProps,
+  | "history"
+  | "onDeleteHistoryItem"
+  | "onCreateNewChat"
+  | "onHistoryItemClick"
+  | "currentChatId"
+>;
 
 export const Sidebar: React.FC<SidebarProps> = ({ takingNotes, style }) => {
   // TODO: these can be lowered.
   const dispatch = useAppDispatch();
   const globalError = useAppSelector(getErrorMessage);
   const currentHost = useAppSelector(selectHost);
+  const history = useAppSelector((app) => app.history, {
+    // TODO: selector issue here
+    devModeChecks: { stabilityCheck: "never" },
+  });
 
-<<<<<<< HEAD
-  const { groupSelectionEnabled } = useActiveTeamsGroup();
-=======
   const onDeleteHistoryItem = useCallback(
     (id: string) => dispatch(deleteChatById(id)),
     [dispatch],
@@ -42,7 +51,6 @@
     },
     [dispatch],
   );
->>>>>>> 1c1f6eec
 
   return (
     <Flex style={style}>
@@ -53,15 +61,11 @@
         </Box>
       </Flex>
 
-<<<<<<< HEAD
-      {!groupSelectionEnabled ? <ThreadList /> : <GroupTree />}
-=======
       <ChatHistory
         history={history}
         onHistoryItemClick={onHistoryItemClick}
         onDeleteHistoryItem={onDeleteHistoryItem}
       />
->>>>>>> 1c1f6eec
       {/* TODO: duplicated */}
       {globalError && (
         <ErrorCallout
