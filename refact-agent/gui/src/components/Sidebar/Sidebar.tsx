import React, { useCallback } from "react";
import { Box, Flex, Spinner } from "@radix-ui/themes";
import { ChatHistory, type ChatHistoryProps } from "../ChatHistory";
import { useAppSelector, useAppDispatch } from "../../hooks";
import {
  ChatHistoryItem,
  deleteChatById,
} from "../../features/History/historySlice";
import { push } from "../../features/Pages/pagesSlice";
import { restoreChat } from "../../features/Chat/Thread";
import { FeatureMenu } from "../../features/Config/FeatureMenu";
import { GroupTree } from "./GroupTree/";
import { ErrorCallout } from "../Callout";
import { getErrorMessage, clearError } from "../../features/Errors/errorsSlice";
import classNames from "classnames";
import { selectHost } from "../../features/Config/configSlice";
import styles from "./Sidebar.module.css";
<<<<<<< HEAD
import { useThreadPageSub } from "../../hooks";
import { ThreadList } from "../../features/ThreadList/ThreadList";
=======
import { useActiveTeamsGroup } from "../../hooks/useActiveTeamsGroup";
>>>>>>> b796e124

export type SidebarProps = {
  takingNotes: boolean;
  className?: string;
  style?: React.CSSProperties;
} & Omit<
  ChatHistoryProps,
  | "history"
  | "onDeleteHistoryItem"
  | "onCreateNewChat"
  | "onHistoryItemClick"
  | "currentChatId"
>;

export const Sidebar: React.FC<SidebarProps> = ({ takingNotes, style }) => {
  // TODO: these can be lowered.
  const dispatch = useAppDispatch();
  const globalError = useAppSelector(getErrorMessage);
  const currentHost = useAppSelector(selectHost);

  // TODO: checking graphql works;
  useThreadPageSub();
  const history = useAppSelector((app) => app.history, {
    // TODO: selector issue here
    devModeChecks: { stabilityCheck: "never" },
  });

  const { groupSelectionEnabled } = useActiveTeamsGroup();

  const onDeleteHistoryItem = useCallback(
    (id: string) => dispatch(deleteChatById(id)),
    [dispatch],
  );

  const onHistoryItemClick = useCallback(
    (thread: ChatHistoryItem) => {
      dispatch(restoreChat(thread));
      dispatch(push({ name: "chat" }));
    },
    [dispatch],
  );

  return (
    <Flex style={style}>
      <FeatureMenu />
      <Flex mt="4">
        <Box position="absolute" ml="5" mt="2">
          <Spinner loading={takingNotes} title="taking notes" />
        </Box>
      </Flex>

<<<<<<< HEAD
      {maybeSelectedTeamsGroup ? (
        <ThreadList />
=======
      {!groupSelectionEnabled ? (
        <ChatHistory
          history={history}
          onHistoryItemClick={onHistoryItemClick}
          onDeleteHistoryItem={onDeleteHistoryItem}
        />
>>>>>>> b796e124
      ) : (
        // <ChatHistory
        //   history={history}
        //   onHistoryItemClick={onHistoryItemClick}
        //   onDeleteHistoryItem={onDeleteHistoryItem}
        // />
        <GroupTree />
      )}
      {/* TODO: duplicated */}
      {globalError && (
        <ErrorCallout
          mx="0"
          timeout={3000}
          onClick={() => dispatch(clearError())}
          className={classNames(styles.popup, {
            [styles.popup_ide]: currentHost !== "web",
          })}
          preventRetry
        >
          {globalError}
        </ErrorCallout>
      )}
    </Flex>
  );
};<|MERGE_RESOLUTION|>--- conflicted
+++ resolved
@@ -15,12 +15,9 @@
 import classNames from "classnames";
 import { selectHost } from "../../features/Config/configSlice";
 import styles from "./Sidebar.module.css";
-<<<<<<< HEAD
 import { useThreadPageSub } from "../../hooks";
 import { ThreadList } from "../../features/ThreadList/ThreadList";
-=======
 import { useActiveTeamsGroup } from "../../hooks/useActiveTeamsGroup";
->>>>>>> b796e124
 
 export type SidebarProps = {
   takingNotes: boolean;
@@ -43,25 +40,8 @@
 
   // TODO: checking graphql works;
   useThreadPageSub();
-  const history = useAppSelector((app) => app.history, {
-    // TODO: selector issue here
-    devModeChecks: { stabilityCheck: "never" },
-  });
 
   const { groupSelectionEnabled } = useActiveTeamsGroup();
-
-  const onDeleteHistoryItem = useCallback(
-    (id: string) => dispatch(deleteChatById(id)),
-    [dispatch],
-  );
-
-  const onHistoryItemClick = useCallback(
-    (thread: ChatHistoryItem) => {
-      dispatch(restoreChat(thread));
-      dispatch(push({ name: "chat" }));
-    },
-    [dispatch],
-  );
 
   return (
     <Flex style={style}>
@@ -72,25 +52,7 @@
         </Box>
       </Flex>
 
-<<<<<<< HEAD
-      {maybeSelectedTeamsGroup ? (
-        <ThreadList />
-=======
-      {!groupSelectionEnabled ? (
-        <ChatHistory
-          history={history}
-          onHistoryItemClick={onHistoryItemClick}
-          onDeleteHistoryItem={onDeleteHistoryItem}
-        />
->>>>>>> b796e124
-      ) : (
-        // <ChatHistory
-        //   history={history}
-        //   onHistoryItemClick={onHistoryItemClick}
-        //   onDeleteHistoryItem={onDeleteHistoryItem}
-        // />
-        <GroupTree />
-      )}
+      {!groupSelectionEnabled ? <ThreadList /> : <GroupTree />}
       {/* TODO: duplicated */}
       {globalError && (
         <ErrorCallout
