<<<<<<< HEAD
import React from "react";
import { Markdown } from "../Markdown";

import { Container, Box } from "@radix-ui/themes";
import { AssistantMessage, ToolCall } from "../../services/refact";
import { ToolContent } from "./ToolsContent";
import { ReasoningContent } from "./ReasoningContent";
import { useCopyToClipboard } from "../../hooks";
=======
import React, { useCallback, useMemo } from "react";
import { Markdown } from "../Markdown";

import { Container, Box, Flex, Text, Link, Card } from "@radix-ui/themes";
import { ToolCall, Usage, WebSearchCitation } from "../../services/refact";
import { ToolContent } from "./ToolsContent";
import { fallbackCopying } from "../../utils/fallbackCopying";
import { telemetryApi } from "../../services/refact/telemetry";
import { LikeButton } from "./LikeButton";
import { ResendButton } from "./ResendButton";
import { ReasoningContent } from "./ReasoningContent";
import { MessageUsageInfo } from "./MessageUsageInfo";
>>>>>>> 1c1f6eec

type ChatInputProps = {
  reasoningContent?: string | null;
  toolCalls?: ToolCall[] | null;
  serverExecutedTools?: ToolCall[] | null; // Tools that were executed by the provider (srvtoolu_*)
  citations?: WebSearchCitation[] | null;
  isLast?: boolean;
<<<<<<< HEAD
  children: AssistantMessage["ftm_content"];
=======
  usage?: Usage | null;
  metering_coins_prompt?: number;
  metering_coins_generated?: number;
  metering_coins_cache_creation?: number;
  metering_coins_cache_read?: number;
>>>>>>> 1c1f6eec
};

export const AssistantInput: React.FC<ChatInputProps> = ({
  reasoningContent,
  toolCalls,
<<<<<<< HEAD
  children,
}) => {
  const handleCopy = useCopyToClipboard();
=======
  serverExecutedTools,
  citations,
  isLast,
  usage,
  metering_coins_prompt,
  metering_coins_generated,
  metering_coins_cache_creation,
  metering_coins_cache_read,
}) => {
  const [sendTelemetryEvent] =
    telemetryApi.useLazySendTelemetryChatEventQuery();

  // Get unique server-executed tool names for display
  const serverToolNames = useMemo(() => {
    if (!serverExecutedTools || serverExecutedTools.length === 0) return [];
    const names = serverExecutedTools
      .map((tool) => tool.function.name)
      .filter((name): name is string => !!name);
    return [...new Set(names)];
  }, [serverExecutedTools]);

  const handleCopy = useCallback(
    (text: string) => {
      // eslint-disable-next-line @typescript-eslint/no-unnecessary-condition
      if (window.navigator?.clipboard?.writeText) {
        void window.navigator.clipboard
          .writeText(text)
          .catch(() => {
            // eslint-disable-next-line no-console
            console.log("failed to copy to clipboard");
            void sendTelemetryEvent({
              scope: `codeBlockCopyToClipboard`,
              success: false,
              error_message:
                "window.navigator?.clipboard?.writeText: failed to copy to clipboard",
            });
          })
          .then(() => {
            void sendTelemetryEvent({
              scope: `codeBlockCopyToClipboard`,
              success: true,
              error_message: "",
            });
          });
      } else {
        fallbackCopying(text);
        void sendTelemetryEvent({
          scope: `codeBlockCopyToClipboard`,
          success: true,
          error_message: "",
        });
      }
    },
    [sendTelemetryEvent],
  );
>>>>>>> 1c1f6eec

  const hasMessageFirst = !reasoningContent && message;

  return (
    <Container position="relative">
      <MessageUsageInfo
        usage={usage}
        metering_coins_prompt={metering_coins_prompt}
        metering_coins_generated={metering_coins_generated}
        metering_coins_cache_creation={metering_coins_cache_creation}
        metering_coins_cache_read={metering_coins_cache_read}
        topOffset={hasMessageFirst ? "var(--space-4)" : "0"}
      />
      {reasoningContent && (
        <ReasoningContent
          reasoningContent={reasoningContent}
          onCopyClick={handleCopy}
        />
      )}
<<<<<<< HEAD
      {children && (
        <Box py="4">
=======
      {message && (
        <Box py="4" style={{ paddingRight: "50px" }}>
>>>>>>> 1c1f6eec
          <Markdown canHaveInteractiveElements={true} onCopyClick={handleCopy}>
            {children}
          </Markdown>
        </Box>
      )}
      {/* Server-executed tools indicator with citations */}
      {(serverToolNames.length > 0 || (citations && citations.length > 0)) && (
        <Card my="3" style={{ backgroundColor: "var(--gray-a2)" }}>
          <Flex direction="column" gap="2" p="2">
            {serverToolNames.length > 0 && (
              <Flex gap="2" align="center">
                <Text size="2">☁️</Text>
                <Text size="2" color="gray">
                  {serverToolNames.join(", ")}
                </Text>
              </Flex>
            )}
            {citations && citations.length > 0 && (
              <Flex
                direction="column"
                gap="1"
                style={{ maxHeight: "150px", overflowY: "auto" }}
              >
                <Text size="1" weight="medium" color="gray">
                  Sources:
                </Text>
                {citations
                  .filter(
                    (citation, idx, arr) =>
                      arr.findIndex((c) => c.url === citation.url) === idx,
                  )
                  .map((citation, idx) => (
                    <Link
                      key={idx}
                      href={citation.url}
                      target="_blank"
                      rel="noopener noreferrer"
                      size="1"
                    >
                      {citation.title}
                    </Link>
                  ))}
              </Flex>
            )}
          </Flex>
        </Card>
      )}
      {toolCalls && <ToolContent toolCalls={toolCalls} />}
<<<<<<< HEAD
=======
      {isLast && (
        <Box
          style={{
            position: "absolute",
            right: "var(--space-3)",
            bottom: "0",
          }}
        >
          <Flex gap="2" align="center">
            <ResendButton />
            <LikeButton />
          </Flex>
        </Box>
      )}
>>>>>>> 1c1f6eec
    </Container>
  );
};<|MERGE_RESOLUTION|>--- conflicted
+++ resolved
@@ -1,13 +1,3 @@
-<<<<<<< HEAD
-import React from "react";
-import { Markdown } from "../Markdown";
-
-import { Container, Box } from "@radix-ui/themes";
-import { AssistantMessage, ToolCall } from "../../services/refact";
-import { ToolContent } from "./ToolsContent";
-import { ReasoningContent } from "./ReasoningContent";
-import { useCopyToClipboard } from "../../hooks";
-=======
 import React, { useCallback, useMemo } from "react";
 import { Markdown } from "../Markdown";
 
@@ -20,33 +10,25 @@
 import { ResendButton } from "./ResendButton";
 import { ReasoningContent } from "./ReasoningContent";
 import { MessageUsageInfo } from "./MessageUsageInfo";
->>>>>>> 1c1f6eec
 
 type ChatInputProps = {
+  message: string | null;
   reasoningContent?: string | null;
   toolCalls?: ToolCall[] | null;
   serverExecutedTools?: ToolCall[] | null; // Tools that were executed by the provider (srvtoolu_*)
   citations?: WebSearchCitation[] | null;
   isLast?: boolean;
-<<<<<<< HEAD
-  children: AssistantMessage["ftm_content"];
-=======
   usage?: Usage | null;
   metering_coins_prompt?: number;
   metering_coins_generated?: number;
   metering_coins_cache_creation?: number;
   metering_coins_cache_read?: number;
->>>>>>> 1c1f6eec
 };
 
 export const AssistantInput: React.FC<ChatInputProps> = ({
+  message,
   reasoningContent,
   toolCalls,
-<<<<<<< HEAD
-  children,
-}) => {
-  const handleCopy = useCopyToClipboard();
-=======
   serverExecutedTools,
   citations,
   isLast,
@@ -102,7 +84,6 @@
     },
     [sendTelemetryEvent],
   );
->>>>>>> 1c1f6eec
 
   const hasMessageFirst = !reasoningContent && message;
 
@@ -122,15 +103,10 @@
           onCopyClick={handleCopy}
         />
       )}
-<<<<<<< HEAD
-      {children && (
-        <Box py="4">
-=======
       {message && (
         <Box py="4" style={{ paddingRight: "50px" }}>
->>>>>>> 1c1f6eec
           <Markdown canHaveInteractiveElements={true} onCopyClick={handleCopy}>
-            {children}
+            {message}
           </Markdown>
         </Box>
       )}
@@ -177,8 +153,6 @@
         </Card>
       )}
       {toolCalls && <ToolContent toolCalls={toolCalls} />}
-<<<<<<< HEAD
-=======
       {isLast && (
         <Box
           style={{
@@ -193,7 +167,6 @@
           </Flex>
         </Box>
       )}
->>>>>>> 1c1f6eec
     </Container>
   );
 };