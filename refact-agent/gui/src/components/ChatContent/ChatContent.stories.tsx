import React from "react";
import type { Meta, StoryObj } from "@storybook/react";
import { ChatContent } from ".";
import { Provider } from "react-redux";
import { RootState, setUpStore } from "../../app/store";
import { Theme } from "../Theme";
import { MarkdownMessage } from "../../__fixtures__/markdown";
import type { BaseMessage } from "../../services/refact";
// TODO: update fixtures
import {
  CHAT_FUNCTIONS_MESSAGES,
  CHAT_WITH_DIFF_ACTIONS,
  CHAT_WITH_DIFFS,
  FROG_CHAT,
  LARGE_DIFF,
  CHAT_WITH_MULTI_MODAL,
  CHAT_CONFIG_THREAD,
  STUB_LINKS_FOR_CHAT_RESPONSE,
  CHAT_WITH_TEXTDOC,
  MARKDOWN_ISSUE,
} from "../../__fixtures__";
import { http, HttpResponse } from "msw";
import { CHAT_LINKS_URL } from "../../services/refact/consts";
import {
  goodPing,
  goodUser,
  noCommandPreview,
  noCompletions,
  noTools,
} from "../../__fixtures__/msw";

const TEXT_DOC_UPDATE = {
  waitingBranches: [],
  streamingBranches: [],
  loading: false,
  messages: {
    "J7CJxOiP5F:100:1:100": {
      ft_app_specific: null,
      ftm_belongs_to_ft_id: "J7CJxOiP5F",
      ftm_alt: 100,
      ftm_num: 1,
      ftm_prev_alt: 100,
      ftm_role: "user",
      ftm_content:
        "@file refact-agent/engine/tests/emergency_frog_situation/frog.py \nadd a kiss method to frog\n",
      ftm_tool_calls: null,
      ftm_call_id: "",
      ftm_usage: null,
      ftm_created_ts: 1752579150.154098,
      ftm_user_preferences: {
        model: "claude-3-7-sonnet-20250219",
        tools: [
          {
            name: "search_symbol_definition",
            source: {
              config_path: "/Users/marc/.config/refact/builtin_tools.yaml",
              source_type: "builtin",
            },
            agentic: false,
            parameters: [
              {
                name: "symbols",
                type: "string",
                description:
                  "Comma-separated list of symbols to search for (functions, methods, classes, type aliases). No spaces allowed in symbol names.",
              },
            ],
            description: "Find definition of a symbol in the project using AST",
            display_name: "Definition",
            experimental: false,
            parameters_required: ["symbols"],
          },
          {
            name: "search_symbol_usages",
            source: {
              config_path: "/Users/marc/.config/refact/builtin_tools.yaml",
              source_type: "builtin",
            },
            agentic: false,
            parameters: [
              {
                name: "symbols",
                type: "string",
                description:
                  "Comma-separated list of symbols to search for (functions, methods, classes, type aliases). No spaces allowed in symbol names.",
              },
            ],
            description: "Find usages of a symbol within a project using AST",
            display_name: "References",
            experimental: false,
            parameters_required: ["symbols"],
          },
          {
            name: "tree",
            source: {
              config_path: "/Users/marc/.config/refact/builtin_tools.yaml",
              source_type: "builtin",
            },
            agentic: false,
            parameters: [
              {
                name: "path",
                type: "string",
                description:
                  "An absolute path to get files tree for. Do not pass it if you need a full project tree.",
              },
              {
                name: "use_ast",
                type: "boolean",
                description:
                  "If true, for each file an array of AST symbols will appear as well as its filename",
              },
            ],
            description:
              "Get a files tree with symbols for the project. Use it to get familiar with the project, file names and symbols",
            display_name: "Tree",
            experimental: false,
            parameters_required: [],
          },
          {
            name: "cat",
            source: {
              config_path: "/Users/marc/.config/refact/builtin_tools.yaml",
              source_type: "builtin",
            },
            agentic: false,
            parameters: [
              {
                name: "paths",
                type: "string",
                description:
                  "Comma separated file names or directories: dir1/file1.ext,dir3/dir4.",
              },
            ],
            description:
              "Like cat in console, but better: it can read multiple files and images. Prefer to open full files.",
            display_name: "Cat",
            experimental: false,
            parameters_required: ["paths"],
          },
          {
            name: "search_pattern",
            source: {
              config_path: "/Users/marc/.config/refact/builtin_tools.yaml",
              source_type: "builtin",
            },
            agentic: false,
            parameters: [
              {
                name: "pattern",
                type: "string",
                description:
                  "The pattern is used to search for matching file/folder names/paths, and also for matching text inside files. Use (?i) at the start for case-insensitive search.",
              },
              {
                name: "scope",
                type: "string",
                description:
                  "'workspace' to search all files in workspace, 'dir/subdir/' to search in files within a directory, 'dir/file.ext' to search in a single file.",
              },
            ],
            description:
              "Search for files and folders whose names or paths match the given regular expression pattern, and also search for text matches inside files using the same pattern. Reports both path matches and text matches in separate sections.",
            display_name: "Regex Search",
            experimental: false,
            parameters_required: ["pattern", "scope"],
          },
          {
            name: "create_textdoc",
            source: {
              config_path: "/Users/marc/.config/refact/builtin_tools.yaml",
              source_type: "builtin",
            },
            agentic: false,
            parameters: [
              {
                name: "path",
                type: "string",
                description: "Absolute path to new file.",
              },
              {
                name: "content",
                type: "string",
                description: "The initial text or code.",
              },
            ],
            description:
              "Creates a new text document or code or completely replaces the content of an existing document. Avoid trailing spaces and tabs.",
            display_name: "Create Text Document",
            experimental: false,
            parameters_required: ["path", "content"],
          },
          {
            name: "update_textdoc",
            source: {
              config_path: "/Users/marc/.config/refact/builtin_tools.yaml",
              source_type: "builtin",
            },
            agentic: false,
            parameters: [
              {
                name: "path",
                type: "string",
                description: "Absolute path to the file to change.",
              },
              {
                name: "old_str",
                type: "string",
                description:
                  "The exact text that needs to be updated. Use update_textdoc_regex if you need pattern matching.",
              },
              {
                name: "replacement",
                type: "string",
                description: "The new text that will replace the old text.",
              },
              {
                name: "multiple",
                type: "boolean",
                description:
                  "If true, applies the replacement to all occurrences; if false, only the first occurrence is replaced.",
              },
            ],
            description:
              "Updates an existing document by replacing specific text, use this if file already exists. Optimized for large files or small changes where simple string replacement is sufficient. Avoid trailing spaces and tabs.",
            display_name: "Update Text Document",
            experimental: false,
            parameters_required: ["path", "old_str", "replacement"],
          },
          {
            name: "update_textdoc_regex",
            source: {
              config_path: "/Users/marc/.config/refact/builtin_tools.yaml",
              source_type: "builtin",
            },
            agentic: false,
            parameters: [
              {
                name: "path",
                type: "string",
                description: "Absolute path to the file to change.",
              },
              {
                name: "pattern",
                type: "string",
                description:
                  "A regex pattern to match the text that needs to be updated. Prefer simpler regexes for better performance.",
              },
              {
                name: "replacement",
                type: "string",
                description:
                  "The new text that will replace the matched pattern.",
              },
              {
                name: "multiple",
                type: "boolean",
                description:
                  "If true, applies the replacement to all occurrences; if false, only the first occurrence is replaced.",
              },
            ],
            description:
              "Updates an existing document using regex pattern matching. Ideal when changes can be expressed as a regular expression or when you need to match variable text patterns. Avoid trailing spaces and tabs.",
            display_name: "Update Text Document with Regex",
            experimental: false,
            parameters_required: ["path", "pattern", "replacement"],
          },
          {
            name: "rm",
            source: {
              config_path: "/Users/marc/.config/refact/builtin_tools.yaml",
              source_type: "builtin",
            },
            agentic: false,
            parameters: [
              {
                name: "path",
                type: "string",
                description:
                  "Absolute or relative path of the file or directory to delete.",
              },
              {
                name: "recursive",
                type: "boolean",
                description:
                  "If true and target is a directory, delete recursively. Defaults to false.",
              },
              {
                name: "dry_run",
                type: "boolean",
                description:
                  "If true, only report what would be done without deleting.",
              },
              {
                name: "max_depth",
                type: "number",
                description: "(Optional) Maximum depth (currently unused).",
              },
            ],
            description:
              "Deletes a file or directory. Use recursive=true for directories. Set dry_run=true to preview without deletion.",
            display_name: "rm",
            experimental: false,
            parameters_required: ["path"],
          },
          {
            name: "mv",
            source: {
              config_path: "/Users/marc/.config/refact/builtin_tools.yaml",
              source_type: "builtin",
            },
            agentic: false,
            parameters: [
              {
                name: "source",
                type: "string",
                description: "Path of the file or directory to move.",
              },
              {
                name: "destination",
                type: "string",
                description:
                  "Target path where the file or directory should be placed.",
              },
              {
                name: "overwrite",
                type: "boolean",
                description:
                  "If true and target exists, replace it. Defaults to false.",
              },
            ],
            description:
              "Moves or renames files and directories. If a simple rename fails due to a cross-device error and the source is a file, it falls back to copying and deleting. Use overwrite=true to replace an existing target.",
            display_name: "mv",
            experimental: false,
            parameters_required: ["source", "destination"],
          },
          {
            name: "strategic_planning",
            source: {
              config_path: "/Users/marc/.config/refact/builtin_tools.yaml",
              source_type: "builtin",
            },
            agentic: true,
            parameters: [
              {
                name: "important_paths",
                type: "string",
                description:
                  "Comma-separated list of all filenames which are required to be considered for resolving the problem. More files - better, include them even if you are not sure.",
              },
            ],
            description:
              "Strategically plan a solution for a complex problem or create a comprehensive approach.",
            display_name: "Strategic Planning",
            experimental: false,
            parameters_required: ["important_paths"],
          },
          {
            name: "cmdline_cargo_check",
            source: {
              config_path:
                "/Users/marc/Projects/refact/.refact/integrations.d/cmdline_cargo_check.yaml",
              source_type: "integration",
            },
            agentic: true,
            parameters: [
              {
                name: "additional_params",
                type: "string",
                description:
                  "Additional parameters for cargo check, such as --workspace or --all-features",
              },
              {
                name: "project_path",
                type: "string",
                description:
                  "Absolute path to the project, the rust stuff is at refact/refact-agent/engine/Cargo.toml for the Refact project, so use ../refact/refact-agent/engine",
              },
            ],
            description:
              "Run cargo check to verify Rust code compilation without producing an executable",
            display_name: "cmdline_cargo_check",
            experimental: false,
            parameters_required: ["additional_params", "project_path"],
          },
          {
            name: "service_webserver",
            source: {
              config_path: "",
              source_type: "integration",
            },
            agentic: true,
            parameters: [
              {
                name: "action",
                type: "string",
                description: "Action to perform: start, restart, stop, status",
              },
            ],
            description: "",
            display_name: "service_webserver",
            experimental: false,
            parameters_required: [],
          },
          {
            name: "postgres",
            source: {
              config_path:
                "/Users/marc/.config/refact/integrations.d/postgres.yaml",
              source_type: "integration",
            },
            agentic: true,
            parameters: [
              {
                name: "query",
                type: "string",
                description:
                  "Don't forget semicolon at the end, examples:\nSELECT * FROM table_name;\nCREATE INDEX my_index_users_email ON my_users (email);",
              },
            ],
            description:
              "PostgreSQL integration, can run a single query per call.",
            display_name: "PostgreSQL",
            experimental: false,
            parameters_required: ["query"],
          },
          {
            name: "shell",
            source: {
              config_path:
                "/Users/marc/.config/refact/integrations.d/shell.yaml",
              source_type: "integration",
            },
            agentic: true,
            parameters: [
              {
                name: "command",
                type: "string",
                description: "shell command to execute",
              },
              {
                name: "workdir",
                type: "string",
                description: "workdir for the command",
              },
            ],
            description:
              'Execute a single command, using the "sh" on unix-like systems and "powershell.exe" on windows. Use it for one-time tasks like dependencies installation. Don\'t call this unless you have to. Not suitable for regular work because it requires a confirmation at each step.',
            display_name: "Shell",
            experimental: false,
            parameters_required: ["command", "workdir"],
          },
          {
            name: "docker",
            source: {
              config_path:
                "/Users/marc/.config/refact/integrations.d/docker.yaml",
              source_type: "integration",
            },
            agentic: true,
            parameters: [
              {
                name: "command",
                type: "string",
                description: "Examples: docker images",
              },
            ],
            description:
              "Access to docker cli, in a non-interactive way, don't open a shell.",
            display_name: "Docker CLI",
            experimental: true,
            parameters_required: ["command"],
          },
        ],
      },
    },
    "J7CJxOiP5F:100:0:100": {
      ft_app_specific: null,
      ftm_belongs_to_ft_id: "J7CJxOiP5F",
      ftm_alt: 100,
      ftm_num: 0,
      ftm_prev_alt: 100,
      ftm_role: "system",
      ftm_content:
        "You are a fully autonomous agent for coding tasks.\nYour task is to identify and solve the problem by directly changing files in the given project.\nYou must follow the strategy, step by step in the given order without skipping.\nYou must confirm the plan with the user before proceeding!\n\n1. Explore the Problem\n- Call available tools to find relevant files.\n\n2. Draft the Solution Plan\n- Identify the root cause and sketch the required code changes (files to touch, functions to edit, tests to add).\n  - Propose the changes to the user\n    • the suspected root cause\n    • the exact files/functions to modify or create\n    • the new or updated tests to add\n    • the expected outcome and success criteria\n\n\n**BEST PRACTICES**\n- You might receive additional instructions that start with 💿. Those are not coming from the user, they are programmed to help you operate well and they are always in English. Answer in the language the user has asked the question.\n- When running on user's laptop, you most likely have the shell() tool. It's for one-time dependency installations, or doing whatever user is asking you to do. Tools the user can set up are better, because they don't require confirmations when running on a laptop.\nWhen doing something for the project using shell() tool, offer the user to make a cmdline_* tool after you have successfully run\nthe shell() call. But double-check that it doesn't already exist, and it is actually typical for this kind of project. You can offer\nthis by writing:\n\n🧩SETTINGS:cmdline_cargo_check\n\nfrom a new line, that will open (when clicked) a wizard that creates `cargo check` (in this example) command line tool.\n\nIn a similar way, service_* tools work. The difference is cmdline_* is designed for non-interactive blocking commands that immediately return text in stdout/stderr, and service_* is designed for blocking background commands, such as hypercorn server that runs forever until you hit Ctrl+C.\nHere is another example:\n\n🧩SETTINGS:service_hypercorn\n\nThe current IDE workspace has these project directories:\n/Users/marc/Projects/refact\n\nThere is no active file currently open in the IDE.\nThe project is under git version control, located at:\n/Users/marc/Projects/refact\n\nThe Refact Agent project is a Rust-based executable designed to integrate seamlessly with IDEs like VSCode and JetBrains. Its primary function is to maintain up-to-date AST and VecDB indexes, ensuring efficient code completion and project analysis. The agent acts as an LSP server, providing tools for code completion, chat functionalities, and integration with various external tools such as browsers, databases, and debuggers. It supports multiple programming languages for AST capabilities and can be used both as a standalone command-line tool and within a Python program.\nThe project is structured with a main Rust source directory src/ containing modules for background tasks, integrations, HTTP handling, and more. The tests/ directory includes various test scripts mostly written in python, while the examples/ directory provides usage examples.\n\n\nBefore any action, try to gather existing knowledge:\n  - Call the `knowledge()` tool to get initial information about the project and the task.\n  - This tool gives you access to memories, and external data, example trajectories (🗃️) to help understand and solve the task.\nAlways Learn and Record. Use `create_knowledge()` to:\n  - Important coding patterns,\n  - Key decisions and their reasons,\n  - Effective strategies,\n  - Insights about the project's structure and dependencies,\n  - When the task is finished to record useful insights.\n  - Take every opportunity to build and enrich your knowledge base—don’t wait for instructions.\n\nThere are some pre-existing core memories:\n",
      ftm_tool_calls: {},
      ftm_call_id: "",
      ftm_usage: {},
      ftm_created_ts: 1752579150.715106,
      ftm_user_preferences: null,
    },
    "J7CJxOiP5F:100:2:100": {
      ft_app_specific: null,
      ftm_belongs_to_ft_id: "J7CJxOiP5F",
      ftm_alt: 100,
      ftm_num: 2,
      ftm_prev_alt: 100,
      ftm_role: "kernel",
      ftm_content: null,
      ftm_tool_calls: null,
      ftm_call_id: "",
      ftm_usage: null,
      ftm_created_ts: 1752579155.120208,
      ftm_user_preferences: null,
    },
    "J7CJxOiP5F:100:3:100": {
      ft_app_specific: null,
      ftm_belongs_to_ft_id: "J7CJxOiP5F",
      ftm_alt: 100,
      ftm_num: 3,
      ftm_prev_alt: 100,
      ftm_role: "title",
      ftm_content: "Add Kiss Method to Frog Class in frog.py",
      ftm_tool_calls: null,
      ftm_call_id: "",
      ftm_usage: {
        coins: 552,
        tokens_prompt: 104,
        pp1000t_prompt: 3000,
        tokens_cache_read: 0,
        tokens_completion: 16,
        pp1000t_cache_read: 300,
        pp1000t_completion: 15000,
        tokens_prompt_text: 0,
        tokens_prompt_audio: 0,
        tokens_prompt_image: 0,
        tokens_prompt_cached: 0,
        tokens_cache_creation: 0,
        pp1000t_cache_creation: 3750,
        tokens_completion_text: 0,
        tokens_completion_audio: 0,
        tokens_completion_reasoning: 0,
        pp1000t_completion_reasoning: 0,
      },
      ftm_created_ts: 1752579155.120208,
      ftm_user_preferences: null,
    },
    "J7CJxOiP5F:100:4:100": {
      ft_app_specific: null,
      ftm_belongs_to_ft_id: "J7CJxOiP5F",
      ftm_alt: 100,
      ftm_num: 4,
      ftm_prev_alt: 100,
      ftm_role: "assistant",
      ftm_content:
        "I'll help you add a kiss method to the Frog class in the specified file. First, let's explore the file to understand its structure.",
      ftm_tool_calls: [
        {
          id: "toolu_01RTbas6gyjXupdGsp2AURzp",
          type: "function",
          function: {
            name: "cat",
            arguments:
              '{"paths": "refact-agent/engine/tests/emergency_frog_situation/frog.py"}',
          },
        },
      ],
      ftm_call_id: "",
      ftm_usage: {
        coins: 12099,
        tokens_prompt: 3523,
        pp1000t_prompt: 3000,
        tokens_cache_read: 0,
        tokens_completion: 102,
        pp1000t_cache_read: 300,
        pp1000t_completion: 15000,
        tokens_prompt_text: 0,
        tokens_prompt_audio: 0,
        tokens_prompt_image: 0,
        tokens_prompt_cached: 0,
        tokens_cache_creation: 0,
        pp1000t_cache_creation: 3750,
        tokens_completion_text: 0,
        tokens_completion_audio: 0,
        tokens_completion_reasoning: 0,
        pp1000t_completion_reasoning: 0,
      },
      ftm_created_ts: 1752579155.120208,
      ftm_user_preferences: null,
    },
    "J7CJxOiP5F:100:5:100": {
      ft_app_specific: null,
      ftm_belongs_to_ft_id: "J7CJxOiP5F",
      ftm_alt: 100,
      ftm_num: 5,
      ftm_prev_alt: 100,
      ftm_role: "kernel",
      ftm_content: null,
      ftm_tool_calls: null,
      ftm_call_id: "",
      ftm_usage: null,
      ftm_created_ts: 1752579155.120208,
      ftm_user_preferences: null,
    },
    "J7CJxOiP5F:100:6:100": {
      ft_app_specific: null,
      ftm_belongs_to_ft_id: "J7CJxOiP5F",
      ftm_alt: 100,
      ftm_num: 6,
      ftm_prev_alt: 100,
      ftm_role: "tool",
      ftm_content:
        "Paths found:\n/Users/marc/Projects/refact/refact-agent/engine/tests/emergency_frog_situation/frog.py\n",
      ftm_tool_calls: {},
      ftm_call_id: "toolu_01RTbas6gyjXupdGsp2AURzp",
      ftm_usage: {},
      ftm_created_ts: 1752579155.787955,
      ftm_user_preferences: null,
    },
    "J7CJxOiP5F:100:7:100": {
      ft_app_specific: null,
      ftm_belongs_to_ft_id: "J7CJxOiP5F",
      ftm_alt: 100,
      ftm_num: 7,
      ftm_prev_alt: 100,
      ftm_role: "context_file",
      ftm_content:
        '[{"file_name":"refact-agent/engine/tests/emergency_frog_situation/frog.py","file_content":"   1 | import numpy as np\\n   2 | \\n   3 | DT = 0.01\\n   4 | \\n   5 | class Frog:\\n   6 |     def __init__(self, x, y, vx, vy):\\n   7 |         self.x = x\\n   8 |         self.y = y\\n   9 |         self.vx = vx\\n  10 |         self.vy = vy\\n  11 | \\n  12 |     def bounce_off_banks(self, pond_width, pond_height):\\n  13 |         if self.x < 0:\\n  14 |             self.vx = np.abs(self.vx)\\n  15 |         elif self.x > pond_width:\\n  16 |             self.vx = -np.abs(self.vx)\\n  17 |         if self.y < 0:\\n  18 |             self.vy = np.abs(self.vy)\\n  19 |         elif self.y > pond_height:\\n  20 |             self.vy = -np.abs(self.vy)\\n  21 | \\n  22 |     def jump(self, pond_width, pond_height):\\n  23 |         self.x += self.vx * DT\\n  24 |         self.y += self.vy * DT\\n  25 |         self.bounce_off_banks(pond_width, pond_height)\\n  26 |         self.x = np.clip(self.x, 0, pond_width)\\n  27 |         self.y = np.clip(self.y, 0, pond_height)\\n  28 | \\n  29 |     def croak(self, n_times):\\n  30 |         for n in range(n_times):\\n  31 |             print(\\"croak\\")\\n  32 |     \\n  33 |     def swim(self, pond_width, pond_height):\\n  34 |         print(\\"Swimming...\\")\\n  35 |         print(\\"Splash! The frog is moving through the water\\")\\n  36 |         self.x += self.vx * DT\\n  37 |         self.y += self.vy * DT\\n  38 |         print(\\"Ripple... ripple...\\")\\n  39 |         self.bounce_off_banks(pond_width, pond_height)\\n  40 |         self.x = np.clip(self.x, 0, pond_width)\\n  41 |         self.y = np.clip(self.y, 0, pond_height)\\n  42 |         print(\\"The frog swam to position ({:.2f}, {:.2f})\\".format(self.x, self.y))\\n  43 | \\n  44 | \\n  45 | class AlternativeFrog:\\n  46 |     def alternative_jump(self):\\n  47 |         pass\\n  48 | \\n  49 | \\n  50 | def standalone_jumping_function():\\n  51 |     print(\\"I\'m a frog! Jump! Jump! Really!\\")\\n","line1":1,"line2":50}]',
      ftm_tool_calls: {},
      ftm_call_id: "",
      ftm_usage: {},
      ftm_created_ts: 1752579155.787955,
      ftm_user_preferences: null,
    },
    "J7CJxOiP5F:100:8:100": {
      ft_app_specific: null,
      ftm_belongs_to_ft_id: "J7CJxOiP5F",
      ftm_alt: 100,
      ftm_num: 8,
      ftm_prev_alt: 100,
      ftm_role: "kernel",
      ftm_content: null,
      ftm_tool_calls: null,
      ftm_call_id: "",
      ftm_usage: null,
      ftm_created_ts: 1752579166.161127,
      ftm_user_preferences: null,
    },
    "J7CJxOiP5F:100:9:100": {
      ft_app_specific: null,
      ftm_belongs_to_ft_id: "J7CJxOiP5F",
      ftm_alt: 100,
      ftm_num: 9,
      ftm_prev_alt: 100,
      ftm_role: "assistant",
      ftm_content:
        "Now I understand the structure of the Frog class. I'll add a kiss method to it. Here's my plan:\n\n1. I'll add a new method called `kiss()` to the Frog class\n2. The method will print a simple message indicating a kiss action\n\nLet me implement this change:",
      ftm_tool_calls: [
        {
          id: "toolu_01MJjZ3QRtYVvs5bTBdTopVv",
          type: "function",
          function: {
            name: "update_textdoc",
            arguments:
              '{"path": "/Users/marc/Projects/refact/refact-agent/engine/tests/emergency_frog_situation/frog.py", "old_str": "    def swim(self, pond_width, pond_height):\\n        print(\\"Swimming...\\")\\n        print(\\"Splash! The frog is moving through the water\\")\\n        self.x += self.vx * DT\\n        self.y += self.vy * DT\\n        print(\\"Ripple... ripple...\\")\\n        self.bounce_off_banks(pond_width, pond_height)\\n        self.x = np.clip(self.x, 0, pond_width)\\n        self.y = np.clip(self.y, 0, pond_height)\\n        print(\\"The frog swam to position ({:.2f}, {:.2f})\\".format(self.x, self.y))\\n", "replacement": "    def swim(self, pond_width, pond_height):\\n        print(\\"Swimming...\\")\\n        print(\\"Splash! The frog is moving through the water\\")\\n        self.x += self.vx * DT\\n        self.y += self.vy * DT\\n        print(\\"Ripple... ripple...\\")\\n        self.bounce_off_banks(pond_width, pond_height)\\n        self.x = np.clip(self.x, 0, pond_width)\\n        self.y = np.clip(self.y, 0, pond_height)\\n        print(\\"The frog swam to position ({:.2f}, {:.2f})\\".format(self.x, self.y))\\n    \\n    def kiss(self):\\n        print(\\"The frog gives you a little kiss! *smooch*\\")\\n"}',
          },
        },
      ],
      ftm_call_id: "",
      ftm_usage: {
        coins: 21729,
        tokens_prompt: 4518,
        pp1000t_prompt: 3000,
        tokens_cache_read: 0,
        tokens_completion: 545,
        pp1000t_cache_read: 300,
        pp1000t_completion: 15000,
        tokens_prompt_text: 0,
        tokens_prompt_audio: 0,
        tokens_prompt_image: 0,
        tokens_prompt_cached: 0,
        tokens_cache_creation: 0,
        pp1000t_cache_creation: 3750,
        tokens_completion_text: 0,
        tokens_completion_audio: 0,
        tokens_completion_reasoning: 0,
        pp1000t_completion_reasoning: 0,
      },
      ftm_created_ts: 1752579166.161127,
      ftm_user_preferences: null,
    },
    "J7CJxOiP5F:100:10:100": {
      ft_app_specific: null,
      ftm_belongs_to_ft_id: "J7CJxOiP5F",
      ftm_alt: 100,
      ftm_num: 10,
      ftm_prev_alt: 100,
      ftm_role: "kernel",
      ftm_content: null,
      ftm_tool_calls: null,
      ftm_call_id: "",
      ftm_usage: null,
      ftm_created_ts: 1752579166.161127,
      ftm_user_preferences: null,
    },
    "J7CJxOiP5F:100:11:100": {
      ft_app_specific: null,
      ftm_belongs_to_ft_id: "J7CJxOiP5F",
      ftm_alt: 100,
      ftm_num: 11,
      ftm_prev_alt: 100,
      ftm_role: "diff",
      ftm_content: "The operation has succeeded.\n",
      ftm_tool_calls: {},
      ftm_call_id: "toolu_01MJjZ3QRtYVvs5bTBdTopVv",
      ftm_usage: {},
      ftm_created_ts: 1752579273.498838,
      ftm_user_preferences: null,
    },
    "J7CJxOiP5F:100:12:100": {
      ft_app_specific: null,
      ftm_belongs_to_ft_id: "J7CJxOiP5F",
      ftm_alt: 100,
      ftm_num: 12,
      ftm_prev_alt: 100,
      ftm_role: "kernel",
      ftm_content: null,
      ftm_tool_calls: null,
      ftm_call_id: "",
      ftm_usage: null,
      ftm_created_ts: 1752579278.328317,
      ftm_user_preferences: null,
    },
    "J7CJxOiP5F:100:13:100": {
      ft_app_specific: null,
      ftm_belongs_to_ft_id: "J7CJxOiP5F",
      ftm_alt: 100,
      ftm_num: 13,
      ftm_prev_alt: 100,
      ftm_role: "assistant",
      ftm_content:
        'I\'ve successfully added a `kiss()` method to the Frog class in the file `refact-agent/engine/tests/emergency_frog_situation/frog.py`.\n\nThe new method:\n```python\ndef kiss(self):\n    print("The frog gives you a little kiss! *smooch*")\n```\n\nThis method can be called on any Frog instance and will print a message indicating that the frog gives a kiss. The method has been added while maintaining the existing code structure and indentation style of the file.',
      ftm_tool_calls: null,
      ftm_call_id: "",
      ftm_usage: {
        coins: 17100,
        tokens_prompt: 5080,
        pp1000t_prompt: 3000,
        tokens_cache_read: 0,
        tokens_completion: 124,
        pp1000t_cache_read: 300,
        pp1000t_completion: 15000,
        tokens_prompt_text: 0,
        tokens_prompt_audio: 0,
        tokens_prompt_image: 0,
        tokens_prompt_cached: 0,
        tokens_cache_creation: 0,
        pp1000t_cache_creation: 3750,
        tokens_completion_text: 0,
        tokens_completion_audio: 0,
        tokens_completion_reasoning: 0,
        pp1000t_completion_reasoning: 0,
      },
      ftm_created_ts: 1752579278.328317,
      ftm_user_preferences: null,
    },
    "J7CJxOiP5F:100:14:100": {
      ft_app_specific: null,
      ftm_belongs_to_ft_id: "J7CJxOiP5F",
      ftm_alt: 100,
      ftm_num: 14,
      ftm_prev_alt: 100,
      ftm_role: "kernel",
      ftm_content: null,
      ftm_tool_calls: null,
      ftm_call_id: "",
      ftm_usage: null,
      ftm_created_ts: 1752579278.328317,
      ftm_user_preferences: null,
    },
  },
  ft_id: "J7CJxOiP5F",
  endNumber: 14,
  endAlt: 100,
  endPrevAlt: 100,
  thread: {
    located_fgroup_id: "425mky3q5z",
    ft_id: "J7CJxOiP5F",
    ft_need_user: 100,
    ft_need_assistant: -1,
    ft_fexp_id: "id:agent:1",
    ft_confirmation_request: [
      {
        rule: "default",
        command: "update_textdoc",
        ftm_num: 11,
        tool_call_id: "toolu_01MJjZ3QRtYVvs5bTBdTopVv",
      },
    ],
    ft_confirmation_response: ["toolu_01MJjZ3QRtYVvs5bTBdTopVv"],
    ft_title: "Add Kiss Method to Frog Class in frog.py",
  },
};

const MockedStore: React.FC<{
  messages?: BaseMessage[];
  messageThread?: RootState["threadMessages"];
}> = ({ messages, messageThread }) => {
  const store = setUpStore({
<<<<<<< HEAD
    threadMessages: {
      waitingBranches: [],
      streamingBranches: [],
      ft_id: null,
      endNumber: 0,
      endAlt: 0,
      endPrevAlt: 0,
      thread: null,
      loading: false,
      messages: messages
        ? messages.reduce((acc, cur) => {
            return { ...acc, [cur.ftm_call_id]: cur };
          }, {})
        : {},
      ...(messageThread ? messageThread : {}),
=======
    chat: {
      streaming: false,
      prevent_send: false,
      waiting_for_response: false,
      max_new_tokens: 4096,
      tool_use: "quick",
      send_immediately: false,
      error: null,
      cache: {},
      system_prompt: {},
      thread: threadData,
      queued_messages: [],
>>>>>>> 1c1f6eec
    },
  });

  return (
    <Provider store={store}>
      <Theme>
        <ChatContent />
      </Theme>
    </Provider>
  );
};

const meta = {
  title: "Chat Content",
  component: MockedStore,
  args: {
    messages: [],
  },
} satisfies Meta<typeof MockedStore>;

export default meta;

type Story = StoryObj<typeof meta>;

export const Primary: Story = {};

export const WithFunctions: Story = {
  args: {
    ...meta.args,
    messages: CHAT_FUNCTIONS_MESSAGES,
  },
};

export const Notes: Story = {
  args: {
    messages: FROG_CHAT,
  },
};

export const WithDiffs: Story = {
  args: {
    messages: CHAT_WITH_DIFFS,
  },
};

export const WithDiffActions: Story = {
  args: {
    messages: CHAT_WITH_DIFF_ACTIONS,
  },
};

export const LargeDiff: Story = {
  args: {
    messages: LARGE_DIFF,
  },
};

export const Empty: Story = {
  args: {
    ...meta.args,
  },
};

export const AssistantMarkdown: Story = {
  args: {
    ...meta.args,
    messages: [
      {
        ftm_role: "assistant",
        ftm_content: MarkdownMessage,
        ftm_belongs_to_ft_id: "",
        ftm_alt: 0,
        ftm_num: 1,
        ftm_prev_alt: 0,
        ftm_call_id: "",
        ftm_created_ts: 0,
      },
    ],
  },
};

export const ToolImages: Story = {
  args: {
    ...meta.args,
  },
};

export const MultiModal: Story = {
  args: {
    messages: CHAT_WITH_MULTI_MODAL,
  },
};

export const IntegrationChat: Story = {
  args: {
    messages: CHAT_CONFIG_THREAD,
  },
  parameters: {
    msw: {
      handlers: [
        http.post(`http://127.0.0.1:8001${CHAT_LINKS_URL}`, () => {
          return HttpResponse.json(STUB_LINKS_FOR_CHAT_RESPONSE);
        }),
      ],
    },
  },
};

export const TextDoc: Story = {
  args: {
    messages: CHAT_WITH_TEXTDOC,
  },
  parameters: {
    msw: {
      handlers: [
        goodPing,

        goodUser,
        // noChatLinks,
        noTools,

        noCompletions,
        noCommandPreview,
      ],
    },
  },
};

export const MarkdownIssue: Story = {
  args: {
    messages: MARKDOWN_ISSUE,
  },
  parameters: {
    msw: {
      handlers: [
        goodPing,

        goodUser,
        // noChatLinks,
        noTools,

        noCompletions,
        noCommandPreview,
      ],
    },
  },
};

export const ToolWaiting: Story = {
  args: {
    messages: [
      {
        ftm_role: "user",
        ftm_content: "call a tool and wait",
        ftm_belongs_to_ft_id: "",
        ftm_alt: 0,
        ftm_num: 1,
        ftm_prev_alt: 0,
        ftm_call_id: "",
        ftm_created_ts: 0,
      },
      {
        ftm_role: "assistant",
        ftm_content: "",
        ftm_tool_calls: [
          {
            id: "toolu_01JbWarAwzjMyV6azDkd5skX",
            function: {
              arguments: '{"use_ast": true}',
              name: "tree",
            },
            type: "function",
            index: 0,
          },
        ],
        ftm_belongs_to_ft_id: "",
        ftm_alt: 0,
        ftm_num: 2,
        ftm_prev_alt: 0,
        ftm_call_id: "",
        ftm_created_ts: 0,
      },
    ],
  },
  parameters: {
    msw: {
      handlers: [goodPing, goodUser, noTools, noCompletions, noCommandPreview],
    },
  },
};

export const TextDocUpdate: Story = {
  args: {
    messageThread: TEXT_DOC_UPDATE,
  },
  parameters: {
    msw: {
      handlers: [goodPing, goodUser, noTools, noCompletions, noCommandPreview],
    },
  },
};<|MERGE_RESOLUTION|>--- conflicted
+++ resolved
@@ -2,11 +2,12 @@
 import type { Meta, StoryObj } from "@storybook/react";
 import { ChatContent } from ".";
 import { Provider } from "react-redux";
-import { RootState, setUpStore } from "../../app/store";
+import { setUpStore } from "../../app/store";
 import { Theme } from "../Theme";
+import { AbortControllerProvider } from "../../contexts/AbortControllers";
 import { MarkdownMessage } from "../../__fixtures__/markdown";
-import type { BaseMessage } from "../../services/refact";
-// TODO: update fixtures
+import type { ChatMessages } from "../../services/refact";
+import type { ChatThread } from "../../features/Chat/Thread";
 import {
   CHAT_FUNCTIONS_MESSAGES,
   CHAT_WITH_DIFF_ACTIONS,
@@ -22,799 +23,30 @@
 import { http, HttpResponse } from "msw";
 import { CHAT_LINKS_URL } from "../../services/refact/consts";
 import {
+  goodCaps,
   goodPing,
+  goodPrompts,
   goodUser,
+  makeKnowledgeFromChat,
   noCommandPreview,
   noCompletions,
   noTools,
+  ToolConfirmation,
 } from "../../__fixtures__/msw";
 
-const TEXT_DOC_UPDATE = {
-  waitingBranches: [],
-  streamingBranches: [],
-  loading: false,
-  messages: {
-    "J7CJxOiP5F:100:1:100": {
-      ft_app_specific: null,
-      ftm_belongs_to_ft_id: "J7CJxOiP5F",
-      ftm_alt: 100,
-      ftm_num: 1,
-      ftm_prev_alt: 100,
-      ftm_role: "user",
-      ftm_content:
-        "@file refact-agent/engine/tests/emergency_frog_situation/frog.py \nadd a kiss method to frog\n",
-      ftm_tool_calls: null,
-      ftm_call_id: "",
-      ftm_usage: null,
-      ftm_created_ts: 1752579150.154098,
-      ftm_user_preferences: {
-        model: "claude-3-7-sonnet-20250219",
-        tools: [
-          {
-            name: "search_symbol_definition",
-            source: {
-              config_path: "/Users/marc/.config/refact/builtin_tools.yaml",
-              source_type: "builtin",
-            },
-            agentic: false,
-            parameters: [
-              {
-                name: "symbols",
-                type: "string",
-                description:
-                  "Comma-separated list of symbols to search for (functions, methods, classes, type aliases). No spaces allowed in symbol names.",
-              },
-            ],
-            description: "Find definition of a symbol in the project using AST",
-            display_name: "Definition",
-            experimental: false,
-            parameters_required: ["symbols"],
-          },
-          {
-            name: "search_symbol_usages",
-            source: {
-              config_path: "/Users/marc/.config/refact/builtin_tools.yaml",
-              source_type: "builtin",
-            },
-            agentic: false,
-            parameters: [
-              {
-                name: "symbols",
-                type: "string",
-                description:
-                  "Comma-separated list of symbols to search for (functions, methods, classes, type aliases). No spaces allowed in symbol names.",
-              },
-            ],
-            description: "Find usages of a symbol within a project using AST",
-            display_name: "References",
-            experimental: false,
-            parameters_required: ["symbols"],
-          },
-          {
-            name: "tree",
-            source: {
-              config_path: "/Users/marc/.config/refact/builtin_tools.yaml",
-              source_type: "builtin",
-            },
-            agentic: false,
-            parameters: [
-              {
-                name: "path",
-                type: "string",
-                description:
-                  "An absolute path to get files tree for. Do not pass it if you need a full project tree.",
-              },
-              {
-                name: "use_ast",
-                type: "boolean",
-                description:
-                  "If true, for each file an array of AST symbols will appear as well as its filename",
-              },
-            ],
-            description:
-              "Get a files tree with symbols for the project. Use it to get familiar with the project, file names and symbols",
-            display_name: "Tree",
-            experimental: false,
-            parameters_required: [],
-          },
-          {
-            name: "cat",
-            source: {
-              config_path: "/Users/marc/.config/refact/builtin_tools.yaml",
-              source_type: "builtin",
-            },
-            agentic: false,
-            parameters: [
-              {
-                name: "paths",
-                type: "string",
-                description:
-                  "Comma separated file names or directories: dir1/file1.ext,dir3/dir4.",
-              },
-            ],
-            description:
-              "Like cat in console, but better: it can read multiple files and images. Prefer to open full files.",
-            display_name: "Cat",
-            experimental: false,
-            parameters_required: ["paths"],
-          },
-          {
-            name: "search_pattern",
-            source: {
-              config_path: "/Users/marc/.config/refact/builtin_tools.yaml",
-              source_type: "builtin",
-            },
-            agentic: false,
-            parameters: [
-              {
-                name: "pattern",
-                type: "string",
-                description:
-                  "The pattern is used to search for matching file/folder names/paths, and also for matching text inside files. Use (?i) at the start for case-insensitive search.",
-              },
-              {
-                name: "scope",
-                type: "string",
-                description:
-                  "'workspace' to search all files in workspace, 'dir/subdir/' to search in files within a directory, 'dir/file.ext' to search in a single file.",
-              },
-            ],
-            description:
-              "Search for files and folders whose names or paths match the given regular expression pattern, and also search for text matches inside files using the same pattern. Reports both path matches and text matches in separate sections.",
-            display_name: "Regex Search",
-            experimental: false,
-            parameters_required: ["pattern", "scope"],
-          },
-          {
-            name: "create_textdoc",
-            source: {
-              config_path: "/Users/marc/.config/refact/builtin_tools.yaml",
-              source_type: "builtin",
-            },
-            agentic: false,
-            parameters: [
-              {
-                name: "path",
-                type: "string",
-                description: "Absolute path to new file.",
-              },
-              {
-                name: "content",
-                type: "string",
-                description: "The initial text or code.",
-              },
-            ],
-            description:
-              "Creates a new text document or code or completely replaces the content of an existing document. Avoid trailing spaces and tabs.",
-            display_name: "Create Text Document",
-            experimental: false,
-            parameters_required: ["path", "content"],
-          },
-          {
-            name: "update_textdoc",
-            source: {
-              config_path: "/Users/marc/.config/refact/builtin_tools.yaml",
-              source_type: "builtin",
-            },
-            agentic: false,
-            parameters: [
-              {
-                name: "path",
-                type: "string",
-                description: "Absolute path to the file to change.",
-              },
-              {
-                name: "old_str",
-                type: "string",
-                description:
-                  "The exact text that needs to be updated. Use update_textdoc_regex if you need pattern matching.",
-              },
-              {
-                name: "replacement",
-                type: "string",
-                description: "The new text that will replace the old text.",
-              },
-              {
-                name: "multiple",
-                type: "boolean",
-                description:
-                  "If true, applies the replacement to all occurrences; if false, only the first occurrence is replaced.",
-              },
-            ],
-            description:
-              "Updates an existing document by replacing specific text, use this if file already exists. Optimized for large files or small changes where simple string replacement is sufficient. Avoid trailing spaces and tabs.",
-            display_name: "Update Text Document",
-            experimental: false,
-            parameters_required: ["path", "old_str", "replacement"],
-          },
-          {
-            name: "update_textdoc_regex",
-            source: {
-              config_path: "/Users/marc/.config/refact/builtin_tools.yaml",
-              source_type: "builtin",
-            },
-            agentic: false,
-            parameters: [
-              {
-                name: "path",
-                type: "string",
-                description: "Absolute path to the file to change.",
-              },
-              {
-                name: "pattern",
-                type: "string",
-                description:
-                  "A regex pattern to match the text that needs to be updated. Prefer simpler regexes for better performance.",
-              },
-              {
-                name: "replacement",
-                type: "string",
-                description:
-                  "The new text that will replace the matched pattern.",
-              },
-              {
-                name: "multiple",
-                type: "boolean",
-                description:
-                  "If true, applies the replacement to all occurrences; if false, only the first occurrence is replaced.",
-              },
-            ],
-            description:
-              "Updates an existing document using regex pattern matching. Ideal when changes can be expressed as a regular expression or when you need to match variable text patterns. Avoid trailing spaces and tabs.",
-            display_name: "Update Text Document with Regex",
-            experimental: false,
-            parameters_required: ["path", "pattern", "replacement"],
-          },
-          {
-            name: "rm",
-            source: {
-              config_path: "/Users/marc/.config/refact/builtin_tools.yaml",
-              source_type: "builtin",
-            },
-            agentic: false,
-            parameters: [
-              {
-                name: "path",
-                type: "string",
-                description:
-                  "Absolute or relative path of the file or directory to delete.",
-              },
-              {
-                name: "recursive",
-                type: "boolean",
-                description:
-                  "If true and target is a directory, delete recursively. Defaults to false.",
-              },
-              {
-                name: "dry_run",
-                type: "boolean",
-                description:
-                  "If true, only report what would be done without deleting.",
-              },
-              {
-                name: "max_depth",
-                type: "number",
-                description: "(Optional) Maximum depth (currently unused).",
-              },
-            ],
-            description:
-              "Deletes a file or directory. Use recursive=true for directories. Set dry_run=true to preview without deletion.",
-            display_name: "rm",
-            experimental: false,
-            parameters_required: ["path"],
-          },
-          {
-            name: "mv",
-            source: {
-              config_path: "/Users/marc/.config/refact/builtin_tools.yaml",
-              source_type: "builtin",
-            },
-            agentic: false,
-            parameters: [
-              {
-                name: "source",
-                type: "string",
-                description: "Path of the file or directory to move.",
-              },
-              {
-                name: "destination",
-                type: "string",
-                description:
-                  "Target path where the file or directory should be placed.",
-              },
-              {
-                name: "overwrite",
-                type: "boolean",
-                description:
-                  "If true and target exists, replace it. Defaults to false.",
-              },
-            ],
-            description:
-              "Moves or renames files and directories. If a simple rename fails due to a cross-device error and the source is a file, it falls back to copying and deleting. Use overwrite=true to replace an existing target.",
-            display_name: "mv",
-            experimental: false,
-            parameters_required: ["source", "destination"],
-          },
-          {
-            name: "strategic_planning",
-            source: {
-              config_path: "/Users/marc/.config/refact/builtin_tools.yaml",
-              source_type: "builtin",
-            },
-            agentic: true,
-            parameters: [
-              {
-                name: "important_paths",
-                type: "string",
-                description:
-                  "Comma-separated list of all filenames which are required to be considered for resolving the problem. More files - better, include them even if you are not sure.",
-              },
-            ],
-            description:
-              "Strategically plan a solution for a complex problem or create a comprehensive approach.",
-            display_name: "Strategic Planning",
-            experimental: false,
-            parameters_required: ["important_paths"],
-          },
-          {
-            name: "cmdline_cargo_check",
-            source: {
-              config_path:
-                "/Users/marc/Projects/refact/.refact/integrations.d/cmdline_cargo_check.yaml",
-              source_type: "integration",
-            },
-            agentic: true,
-            parameters: [
-              {
-                name: "additional_params",
-                type: "string",
-                description:
-                  "Additional parameters for cargo check, such as --workspace or --all-features",
-              },
-              {
-                name: "project_path",
-                type: "string",
-                description:
-                  "Absolute path to the project, the rust stuff is at refact/refact-agent/engine/Cargo.toml for the Refact project, so use ../refact/refact-agent/engine",
-              },
-            ],
-            description:
-              "Run cargo check to verify Rust code compilation without producing an executable",
-            display_name: "cmdline_cargo_check",
-            experimental: false,
-            parameters_required: ["additional_params", "project_path"],
-          },
-          {
-            name: "service_webserver",
-            source: {
-              config_path: "",
-              source_type: "integration",
-            },
-            agentic: true,
-            parameters: [
-              {
-                name: "action",
-                type: "string",
-                description: "Action to perform: start, restart, stop, status",
-              },
-            ],
-            description: "",
-            display_name: "service_webserver",
-            experimental: false,
-            parameters_required: [],
-          },
-          {
-            name: "postgres",
-            source: {
-              config_path:
-                "/Users/marc/.config/refact/integrations.d/postgres.yaml",
-              source_type: "integration",
-            },
-            agentic: true,
-            parameters: [
-              {
-                name: "query",
-                type: "string",
-                description:
-                  "Don't forget semicolon at the end, examples:\nSELECT * FROM table_name;\nCREATE INDEX my_index_users_email ON my_users (email);",
-              },
-            ],
-            description:
-              "PostgreSQL integration, can run a single query per call.",
-            display_name: "PostgreSQL",
-            experimental: false,
-            parameters_required: ["query"],
-          },
-          {
-            name: "shell",
-            source: {
-              config_path:
-                "/Users/marc/.config/refact/integrations.d/shell.yaml",
-              source_type: "integration",
-            },
-            agentic: true,
-            parameters: [
-              {
-                name: "command",
-                type: "string",
-                description: "shell command to execute",
-              },
-              {
-                name: "workdir",
-                type: "string",
-                description: "workdir for the command",
-              },
-            ],
-            description:
-              'Execute a single command, using the "sh" on unix-like systems and "powershell.exe" on windows. Use it for one-time tasks like dependencies installation. Don\'t call this unless you have to. Not suitable for regular work because it requires a confirmation at each step.',
-            display_name: "Shell",
-            experimental: false,
-            parameters_required: ["command", "workdir"],
-          },
-          {
-            name: "docker",
-            source: {
-              config_path:
-                "/Users/marc/.config/refact/integrations.d/docker.yaml",
-              source_type: "integration",
-            },
-            agentic: true,
-            parameters: [
-              {
-                name: "command",
-                type: "string",
-                description: "Examples: docker images",
-              },
-            ],
-            description:
-              "Access to docker cli, in a non-interactive way, don't open a shell.",
-            display_name: "Docker CLI",
-            experimental: true,
-            parameters_required: ["command"],
-          },
-        ],
-      },
-    },
-    "J7CJxOiP5F:100:0:100": {
-      ft_app_specific: null,
-      ftm_belongs_to_ft_id: "J7CJxOiP5F",
-      ftm_alt: 100,
-      ftm_num: 0,
-      ftm_prev_alt: 100,
-      ftm_role: "system",
-      ftm_content:
-        "You are a fully autonomous agent for coding tasks.\nYour task is to identify and solve the problem by directly changing files in the given project.\nYou must follow the strategy, step by step in the given order without skipping.\nYou must confirm the plan with the user before proceeding!\n\n1. Explore the Problem\n- Call available tools to find relevant files.\n\n2. Draft the Solution Plan\n- Identify the root cause and sketch the required code changes (files to touch, functions to edit, tests to add).\n  - Propose the changes to the user\n    • the suspected root cause\n    • the exact files/functions to modify or create\n    • the new or updated tests to add\n    • the expected outcome and success criteria\n\n\n**BEST PRACTICES**\n- You might receive additional instructions that start with 💿. Those are not coming from the user, they are programmed to help you operate well and they are always in English. Answer in the language the user has asked the question.\n- When running on user's laptop, you most likely have the shell() tool. It's for one-time dependency installations, or doing whatever user is asking you to do. Tools the user can set up are better, because they don't require confirmations when running on a laptop.\nWhen doing something for the project using shell() tool, offer the user to make a cmdline_* tool after you have successfully run\nthe shell() call. But double-check that it doesn't already exist, and it is actually typical for this kind of project. You can offer\nthis by writing:\n\n🧩SETTINGS:cmdline_cargo_check\n\nfrom a new line, that will open (when clicked) a wizard that creates `cargo check` (in this example) command line tool.\n\nIn a similar way, service_* tools work. The difference is cmdline_* is designed for non-interactive blocking commands that immediately return text in stdout/stderr, and service_* is designed for blocking background commands, such as hypercorn server that runs forever until you hit Ctrl+C.\nHere is another example:\n\n🧩SETTINGS:service_hypercorn\n\nThe current IDE workspace has these project directories:\n/Users/marc/Projects/refact\n\nThere is no active file currently open in the IDE.\nThe project is under git version control, located at:\n/Users/marc/Projects/refact\n\nThe Refact Agent project is a Rust-based executable designed to integrate seamlessly with IDEs like VSCode and JetBrains. Its primary function is to maintain up-to-date AST and VecDB indexes, ensuring efficient code completion and project analysis. The agent acts as an LSP server, providing tools for code completion, chat functionalities, and integration with various external tools such as browsers, databases, and debuggers. It supports multiple programming languages for AST capabilities and can be used both as a standalone command-line tool and within a Python program.\nThe project is structured with a main Rust source directory src/ containing modules for background tasks, integrations, HTTP handling, and more. The tests/ directory includes various test scripts mostly written in python, while the examples/ directory provides usage examples.\n\n\nBefore any action, try to gather existing knowledge:\n  - Call the `knowledge()` tool to get initial information about the project and the task.\n  - This tool gives you access to memories, and external data, example trajectories (🗃️) to help understand and solve the task.\nAlways Learn and Record. Use `create_knowledge()` to:\n  - Important coding patterns,\n  - Key decisions and their reasons,\n  - Effective strategies,\n  - Insights about the project's structure and dependencies,\n  - When the task is finished to record useful insights.\n  - Take every opportunity to build and enrich your knowledge base—don’t wait for instructions.\n\nThere are some pre-existing core memories:\n",
-      ftm_tool_calls: {},
-      ftm_call_id: "",
-      ftm_usage: {},
-      ftm_created_ts: 1752579150.715106,
-      ftm_user_preferences: null,
-    },
-    "J7CJxOiP5F:100:2:100": {
-      ft_app_specific: null,
-      ftm_belongs_to_ft_id: "J7CJxOiP5F",
-      ftm_alt: 100,
-      ftm_num: 2,
-      ftm_prev_alt: 100,
-      ftm_role: "kernel",
-      ftm_content: null,
-      ftm_tool_calls: null,
-      ftm_call_id: "",
-      ftm_usage: null,
-      ftm_created_ts: 1752579155.120208,
-      ftm_user_preferences: null,
-    },
-    "J7CJxOiP5F:100:3:100": {
-      ft_app_specific: null,
-      ftm_belongs_to_ft_id: "J7CJxOiP5F",
-      ftm_alt: 100,
-      ftm_num: 3,
-      ftm_prev_alt: 100,
-      ftm_role: "title",
-      ftm_content: "Add Kiss Method to Frog Class in frog.py",
-      ftm_tool_calls: null,
-      ftm_call_id: "",
-      ftm_usage: {
-        coins: 552,
-        tokens_prompt: 104,
-        pp1000t_prompt: 3000,
-        tokens_cache_read: 0,
-        tokens_completion: 16,
-        pp1000t_cache_read: 300,
-        pp1000t_completion: 15000,
-        tokens_prompt_text: 0,
-        tokens_prompt_audio: 0,
-        tokens_prompt_image: 0,
-        tokens_prompt_cached: 0,
-        tokens_cache_creation: 0,
-        pp1000t_cache_creation: 3750,
-        tokens_completion_text: 0,
-        tokens_completion_audio: 0,
-        tokens_completion_reasoning: 0,
-        pp1000t_completion_reasoning: 0,
-      },
-      ftm_created_ts: 1752579155.120208,
-      ftm_user_preferences: null,
-    },
-    "J7CJxOiP5F:100:4:100": {
-      ft_app_specific: null,
-      ftm_belongs_to_ft_id: "J7CJxOiP5F",
-      ftm_alt: 100,
-      ftm_num: 4,
-      ftm_prev_alt: 100,
-      ftm_role: "assistant",
-      ftm_content:
-        "I'll help you add a kiss method to the Frog class in the specified file. First, let's explore the file to understand its structure.",
-      ftm_tool_calls: [
-        {
-          id: "toolu_01RTbas6gyjXupdGsp2AURzp",
-          type: "function",
-          function: {
-            name: "cat",
-            arguments:
-              '{"paths": "refact-agent/engine/tests/emergency_frog_situation/frog.py"}',
-          },
-        },
-      ],
-      ftm_call_id: "",
-      ftm_usage: {
-        coins: 12099,
-        tokens_prompt: 3523,
-        pp1000t_prompt: 3000,
-        tokens_cache_read: 0,
-        tokens_completion: 102,
-        pp1000t_cache_read: 300,
-        pp1000t_completion: 15000,
-        tokens_prompt_text: 0,
-        tokens_prompt_audio: 0,
-        tokens_prompt_image: 0,
-        tokens_prompt_cached: 0,
-        tokens_cache_creation: 0,
-        pp1000t_cache_creation: 3750,
-        tokens_completion_text: 0,
-        tokens_completion_audio: 0,
-        tokens_completion_reasoning: 0,
-        pp1000t_completion_reasoning: 0,
-      },
-      ftm_created_ts: 1752579155.120208,
-      ftm_user_preferences: null,
-    },
-    "J7CJxOiP5F:100:5:100": {
-      ft_app_specific: null,
-      ftm_belongs_to_ft_id: "J7CJxOiP5F",
-      ftm_alt: 100,
-      ftm_num: 5,
-      ftm_prev_alt: 100,
-      ftm_role: "kernel",
-      ftm_content: null,
-      ftm_tool_calls: null,
-      ftm_call_id: "",
-      ftm_usage: null,
-      ftm_created_ts: 1752579155.120208,
-      ftm_user_preferences: null,
-    },
-    "J7CJxOiP5F:100:6:100": {
-      ft_app_specific: null,
-      ftm_belongs_to_ft_id: "J7CJxOiP5F",
-      ftm_alt: 100,
-      ftm_num: 6,
-      ftm_prev_alt: 100,
-      ftm_role: "tool",
-      ftm_content:
-        "Paths found:\n/Users/marc/Projects/refact/refact-agent/engine/tests/emergency_frog_situation/frog.py\n",
-      ftm_tool_calls: {},
-      ftm_call_id: "toolu_01RTbas6gyjXupdGsp2AURzp",
-      ftm_usage: {},
-      ftm_created_ts: 1752579155.787955,
-      ftm_user_preferences: null,
-    },
-    "J7CJxOiP5F:100:7:100": {
-      ft_app_specific: null,
-      ftm_belongs_to_ft_id: "J7CJxOiP5F",
-      ftm_alt: 100,
-      ftm_num: 7,
-      ftm_prev_alt: 100,
-      ftm_role: "context_file",
-      ftm_content:
-        '[{"file_name":"refact-agent/engine/tests/emergency_frog_situation/frog.py","file_content":"   1 | import numpy as np\\n   2 | \\n   3 | DT = 0.01\\n   4 | \\n   5 | class Frog:\\n   6 |     def __init__(self, x, y, vx, vy):\\n   7 |         self.x = x\\n   8 |         self.y = y\\n   9 |         self.vx = vx\\n  10 |         self.vy = vy\\n  11 | \\n  12 |     def bounce_off_banks(self, pond_width, pond_height):\\n  13 |         if self.x < 0:\\n  14 |             self.vx = np.abs(self.vx)\\n  15 |         elif self.x > pond_width:\\n  16 |             self.vx = -np.abs(self.vx)\\n  17 |         if self.y < 0:\\n  18 |             self.vy = np.abs(self.vy)\\n  19 |         elif self.y > pond_height:\\n  20 |             self.vy = -np.abs(self.vy)\\n  21 | \\n  22 |     def jump(self, pond_width, pond_height):\\n  23 |         self.x += self.vx * DT\\n  24 |         self.y += self.vy * DT\\n  25 |         self.bounce_off_banks(pond_width, pond_height)\\n  26 |         self.x = np.clip(self.x, 0, pond_width)\\n  27 |         self.y = np.clip(self.y, 0, pond_height)\\n  28 | \\n  29 |     def croak(self, n_times):\\n  30 |         for n in range(n_times):\\n  31 |             print(\\"croak\\")\\n  32 |     \\n  33 |     def swim(self, pond_width, pond_height):\\n  34 |         print(\\"Swimming...\\")\\n  35 |         print(\\"Splash! The frog is moving through the water\\")\\n  36 |         self.x += self.vx * DT\\n  37 |         self.y += self.vy * DT\\n  38 |         print(\\"Ripple... ripple...\\")\\n  39 |         self.bounce_off_banks(pond_width, pond_height)\\n  40 |         self.x = np.clip(self.x, 0, pond_width)\\n  41 |         self.y = np.clip(self.y, 0, pond_height)\\n  42 |         print(\\"The frog swam to position ({:.2f}, {:.2f})\\".format(self.x, self.y))\\n  43 | \\n  44 | \\n  45 | class AlternativeFrog:\\n  46 |     def alternative_jump(self):\\n  47 |         pass\\n  48 | \\n  49 | \\n  50 | def standalone_jumping_function():\\n  51 |     print(\\"I\'m a frog! Jump! Jump! Really!\\")\\n","line1":1,"line2":50}]',
-      ftm_tool_calls: {},
-      ftm_call_id: "",
-      ftm_usage: {},
-      ftm_created_ts: 1752579155.787955,
-      ftm_user_preferences: null,
-    },
-    "J7CJxOiP5F:100:8:100": {
-      ft_app_specific: null,
-      ftm_belongs_to_ft_id: "J7CJxOiP5F",
-      ftm_alt: 100,
-      ftm_num: 8,
-      ftm_prev_alt: 100,
-      ftm_role: "kernel",
-      ftm_content: null,
-      ftm_tool_calls: null,
-      ftm_call_id: "",
-      ftm_usage: null,
-      ftm_created_ts: 1752579166.161127,
-      ftm_user_preferences: null,
-    },
-    "J7CJxOiP5F:100:9:100": {
-      ft_app_specific: null,
-      ftm_belongs_to_ft_id: "J7CJxOiP5F",
-      ftm_alt: 100,
-      ftm_num: 9,
-      ftm_prev_alt: 100,
-      ftm_role: "assistant",
-      ftm_content:
-        "Now I understand the structure of the Frog class. I'll add a kiss method to it. Here's my plan:\n\n1. I'll add a new method called `kiss()` to the Frog class\n2. The method will print a simple message indicating a kiss action\n\nLet me implement this change:",
-      ftm_tool_calls: [
-        {
-          id: "toolu_01MJjZ3QRtYVvs5bTBdTopVv",
-          type: "function",
-          function: {
-            name: "update_textdoc",
-            arguments:
-              '{"path": "/Users/marc/Projects/refact/refact-agent/engine/tests/emergency_frog_situation/frog.py", "old_str": "    def swim(self, pond_width, pond_height):\\n        print(\\"Swimming...\\")\\n        print(\\"Splash! The frog is moving through the water\\")\\n        self.x += self.vx * DT\\n        self.y += self.vy * DT\\n        print(\\"Ripple... ripple...\\")\\n        self.bounce_off_banks(pond_width, pond_height)\\n        self.x = np.clip(self.x, 0, pond_width)\\n        self.y = np.clip(self.y, 0, pond_height)\\n        print(\\"The frog swam to position ({:.2f}, {:.2f})\\".format(self.x, self.y))\\n", "replacement": "    def swim(self, pond_width, pond_height):\\n        print(\\"Swimming...\\")\\n        print(\\"Splash! The frog is moving through the water\\")\\n        self.x += self.vx * DT\\n        self.y += self.vy * DT\\n        print(\\"Ripple... ripple...\\")\\n        self.bounce_off_banks(pond_width, pond_height)\\n        self.x = np.clip(self.x, 0, pond_width)\\n        self.y = np.clip(self.y, 0, pond_height)\\n        print(\\"The frog swam to position ({:.2f}, {:.2f})\\".format(self.x, self.y))\\n    \\n    def kiss(self):\\n        print(\\"The frog gives you a little kiss! *smooch*\\")\\n"}',
-          },
-        },
-      ],
-      ftm_call_id: "",
-      ftm_usage: {
-        coins: 21729,
-        tokens_prompt: 4518,
-        pp1000t_prompt: 3000,
-        tokens_cache_read: 0,
-        tokens_completion: 545,
-        pp1000t_cache_read: 300,
-        pp1000t_completion: 15000,
-        tokens_prompt_text: 0,
-        tokens_prompt_audio: 0,
-        tokens_prompt_image: 0,
-        tokens_prompt_cached: 0,
-        tokens_cache_creation: 0,
-        pp1000t_cache_creation: 3750,
-        tokens_completion_text: 0,
-        tokens_completion_audio: 0,
-        tokens_completion_reasoning: 0,
-        pp1000t_completion_reasoning: 0,
-      },
-      ftm_created_ts: 1752579166.161127,
-      ftm_user_preferences: null,
-    },
-    "J7CJxOiP5F:100:10:100": {
-      ft_app_specific: null,
-      ftm_belongs_to_ft_id: "J7CJxOiP5F",
-      ftm_alt: 100,
-      ftm_num: 10,
-      ftm_prev_alt: 100,
-      ftm_role: "kernel",
-      ftm_content: null,
-      ftm_tool_calls: null,
-      ftm_call_id: "",
-      ftm_usage: null,
-      ftm_created_ts: 1752579166.161127,
-      ftm_user_preferences: null,
-    },
-    "J7CJxOiP5F:100:11:100": {
-      ft_app_specific: null,
-      ftm_belongs_to_ft_id: "J7CJxOiP5F",
-      ftm_alt: 100,
-      ftm_num: 11,
-      ftm_prev_alt: 100,
-      ftm_role: "diff",
-      ftm_content: "The operation has succeeded.\n",
-      ftm_tool_calls: {},
-      ftm_call_id: "toolu_01MJjZ3QRtYVvs5bTBdTopVv",
-      ftm_usage: {},
-      ftm_created_ts: 1752579273.498838,
-      ftm_user_preferences: null,
-    },
-    "J7CJxOiP5F:100:12:100": {
-      ft_app_specific: null,
-      ftm_belongs_to_ft_id: "J7CJxOiP5F",
-      ftm_alt: 100,
-      ftm_num: 12,
-      ftm_prev_alt: 100,
-      ftm_role: "kernel",
-      ftm_content: null,
-      ftm_tool_calls: null,
-      ftm_call_id: "",
-      ftm_usage: null,
-      ftm_created_ts: 1752579278.328317,
-      ftm_user_preferences: null,
-    },
-    "J7CJxOiP5F:100:13:100": {
-      ft_app_specific: null,
-      ftm_belongs_to_ft_id: "J7CJxOiP5F",
-      ftm_alt: 100,
-      ftm_num: 13,
-      ftm_prev_alt: 100,
-      ftm_role: "assistant",
-      ftm_content:
-        'I\'ve successfully added a `kiss()` method to the Frog class in the file `refact-agent/engine/tests/emergency_frog_situation/frog.py`.\n\nThe new method:\n```python\ndef kiss(self):\n    print("The frog gives you a little kiss! *smooch*")\n```\n\nThis method can be called on any Frog instance and will print a message indicating that the frog gives a kiss. The method has been added while maintaining the existing code structure and indentation style of the file.',
-      ftm_tool_calls: null,
-      ftm_call_id: "",
-      ftm_usage: {
-        coins: 17100,
-        tokens_prompt: 5080,
-        pp1000t_prompt: 3000,
-        tokens_cache_read: 0,
-        tokens_completion: 124,
-        pp1000t_cache_read: 300,
-        pp1000t_completion: 15000,
-        tokens_prompt_text: 0,
-        tokens_prompt_audio: 0,
-        tokens_prompt_image: 0,
-        tokens_prompt_cached: 0,
-        tokens_cache_creation: 0,
-        pp1000t_cache_creation: 3750,
-        tokens_completion_text: 0,
-        tokens_completion_audio: 0,
-        tokens_completion_reasoning: 0,
-        pp1000t_completion_reasoning: 0,
-      },
-      ftm_created_ts: 1752579278.328317,
-      ftm_user_preferences: null,
-    },
-    "J7CJxOiP5F:100:14:100": {
-      ft_app_specific: null,
-      ftm_belongs_to_ft_id: "J7CJxOiP5F",
-      ftm_alt: 100,
-      ftm_num: 14,
-      ftm_prev_alt: 100,
-      ftm_role: "kernel",
-      ftm_content: null,
-      ftm_tool_calls: null,
-      ftm_call_id: "",
-      ftm_usage: null,
-      ftm_created_ts: 1752579278.328317,
-      ftm_user_preferences: null,
-    },
-  },
-  ft_id: "J7CJxOiP5F",
-  endNumber: 14,
-  endAlt: 100,
-  endPrevAlt: 100,
-  thread: {
-    located_fgroup_id: "425mky3q5z",
-    ft_id: "J7CJxOiP5F",
-    ft_need_user: 100,
-    ft_need_assistant: -1,
-    ft_fexp_id: "id:agent:1",
-    ft_confirmation_request: [
-      {
-        rule: "default",
-        command: "update_textdoc",
-        ftm_num: 11,
-        tool_call_id: "toolu_01MJjZ3QRtYVvs5bTBdTopVv",
-      },
-    ],
-    ft_confirmation_response: ["toolu_01MJjZ3QRtYVvs5bTBdTopVv"],
-    ft_title: "Add Kiss Method to Frog Class in frog.py",
-  },
-};
-
 const MockedStore: React.FC<{
-  messages?: BaseMessage[];
-  messageThread?: RootState["threadMessages"];
-}> = ({ messages, messageThread }) => {
+  messages?: ChatMessages;
+  thread?: ChatThread;
+}> = ({ messages, thread }) => {
+  const threadData = thread ?? {
+    id: "test",
+    model: "test",
+    messages: messages ?? [],
+    new_chat_suggested: {
+      wasSuggested: false,
+    },
+  };
   const store = setUpStore({
-<<<<<<< HEAD
-    threadMessages: {
-      waitingBranches: [],
-      streamingBranches: [],
-      ft_id: null,
-      endNumber: 0,
-      endAlt: 0,
-      endPrevAlt: 0,
-      thread: null,
-      loading: false,
-      messages: messages
-        ? messages.reduce((acc, cur) => {
-            return { ...acc, [cur.ftm_call_id]: cur };
-          }, {})
-        : {},
-      ...(messageThread ? messageThread : {}),
-=======
     chat: {
       streaming: false,
       prevent_send: false,
@@ -827,14 +59,15 @@
       system_prompt: {},
       thread: threadData,
       queued_messages: [],
->>>>>>> 1c1f6eec
     },
   });
 
   return (
     <Provider store={store}>
       <Theme>
-        <ChatContent />
+        <AbortControllerProvider>
+          <ChatContent onRetry={() => ({})} onStopStreaming={() => ({})} />
+        </AbortControllerProvider>
       </Theme>
     </Provider>
   );
@@ -863,7 +96,7 @@
 
 export const Notes: Story = {
   args: {
-    messages: FROG_CHAT,
+    messages: FROG_CHAT.messages,
   },
 };
 
@@ -875,13 +108,15 @@
 
 export const WithDiffActions: Story = {
   args: {
-    messages: CHAT_WITH_DIFF_ACTIONS,
+    messages: CHAT_WITH_DIFF_ACTIONS.messages,
+    // getDiffByIndex: (key: string) => CHAT_WITH_DIFF_ACTIONS.applied_diffs[key],
   },
 };
 
 export const LargeDiff: Story = {
   args: {
-    messages: LARGE_DIFF,
+    messages: LARGE_DIFF.messages,
+    // getDiffByIndex: (key: string) => LARGE_DIFF.applied_diffs[key],
   },
 };
 
@@ -894,18 +129,7 @@
 export const AssistantMarkdown: Story = {
   args: {
     ...meta.args,
-    messages: [
-      {
-        ftm_role: "assistant",
-        ftm_content: MarkdownMessage,
-        ftm_belongs_to_ft_id: "",
-        ftm_alt: 0,
-        ftm_num: 1,
-        ftm_prev_alt: 0,
-        ftm_call_id: "",
-        ftm_created_ts: 0,
-      },
-    ],
+    messages: [{ role: "assistant", content: MarkdownMessage }],
   },
 };
 
@@ -917,13 +141,13 @@
 
 export const MultiModal: Story = {
   args: {
-    messages: CHAT_WITH_MULTI_MODAL,
+    messages: CHAT_WITH_MULTI_MODAL.messages,
   },
 };
 
 export const IntegrationChat: Story = {
   args: {
-    messages: CHAT_CONFIG_THREAD,
+    thread: CHAT_CONFIG_THREAD.thread,
   },
   parameters: {
     msw: {
@@ -938,17 +162,19 @@
 
 export const TextDoc: Story = {
   args: {
-    messages: CHAT_WITH_TEXTDOC,
-  },
-  parameters: {
-    msw: {
-      handlers: [
+    thread: CHAT_WITH_TEXTDOC,
+  },
+  parameters: {
+    msw: {
+      handlers: [
+        goodCaps,
         goodPing,
-
+        goodPrompts,
         goodUser,
         // noChatLinks,
         noTools,
-
+        makeKnowledgeFromChat,
+        ToolConfirmation,
         noCompletions,
         noCommandPreview,
       ],
@@ -958,17 +184,19 @@
 
 export const MarkdownIssue: Story = {
   args: {
-    messages: MARKDOWN_ISSUE,
-  },
-  parameters: {
-    msw: {
-      handlers: [
+    thread: MARKDOWN_ISSUE,
+  },
+  parameters: {
+    msw: {
+      handlers: [
+        goodCaps,
         goodPing,
-
+        goodPrompts,
         goodUser,
         // noChatLinks,
         noTools,
-
+        makeKnowledgeFromChat,
+        ToolConfirmation,
         noCompletions,
         noCommandPreview,
       ],
@@ -978,54 +206,42 @@
 
 export const ToolWaiting: Story = {
   args: {
-    messages: [
-      {
-        ftm_role: "user",
-        ftm_content: "call a tool and wait",
-        ftm_belongs_to_ft_id: "",
-        ftm_alt: 0,
-        ftm_num: 1,
-        ftm_prev_alt: 0,
-        ftm_call_id: "",
-        ftm_created_ts: 0,
-      },
-      {
-        ftm_role: "assistant",
-        ftm_content: "",
-        ftm_tool_calls: [
-          {
-            id: "toolu_01JbWarAwzjMyV6azDkd5skX",
-            function: {
-              arguments: '{"use_ast": true}',
-              name: "tree",
+    thread: {
+      ...MARKDOWN_ISSUE,
+      messages: [
+        { role: "user", content: "call a tool and wait" },
+        {
+          role: "assistant",
+          content: "",
+          tool_calls: [
+            {
+              id: "toolu_01JbWarAwzjMyV6azDkd5skX",
+              function: {
+                arguments: '{"use_ast": true}',
+                name: "tree",
+              },
+              type: "function",
+              index: 0,
             },
-            type: "function",
-            index: 0,
-          },
-        ],
-        ftm_belongs_to_ft_id: "",
-        ftm_alt: 0,
-        ftm_num: 2,
-        ftm_prev_alt: 0,
-        ftm_call_id: "",
-        ftm_created_ts: 0,
-      },
-    ],
-  },
-  parameters: {
-    msw: {
-      handlers: [goodPing, goodUser, noTools, noCompletions, noCommandPreview],
-    },
-  },
-};
-
-export const TextDocUpdate: Story = {
-  args: {
-    messageThread: TEXT_DOC_UPDATE,
-  },
-  parameters: {
-    msw: {
-      handlers: [goodPing, goodUser, noTools, noCompletions, noCommandPreview],
+          ],
+        },
+      ],
+    },
+  },
+  parameters: {
+    msw: {
+      handlers: [
+        goodCaps,
+        goodPing,
+        goodPrompts,
+        goodUser,
+        // noChatLinks,
+        noTools,
+        makeKnowledgeFromChat,
+        ToolConfirmation,
+        noCompletions,
+        noCommandPreview,
+      ],
     },
   },
 };