import { ArrowDownIcon, ArrowUpIcon } from "@radix-ui/react-icons";
import { Box, Card, Flex, HoverCard, Tabs, Text } from "@radix-ui/themes";
import classNames from "classnames";
import React, { useMemo, useState } from "react";

import { calculateUsageInputTokens } from "../../utils/calculateUsageInputTokens";
import { ScrollArea } from "../ScrollArea";
import { useUsageCounter } from "./useUsageCounter";

// import { selectAllImages } from "../../features/AttachedImages";
import { formatNumberToFixed } from "../../utils/formatNumberToFixed";
import {
  // useAppSelector,
  useEffectOnce,
  useTotalCostForChat,
  useTotalTokenMeteringForChat,
} from "../../hooks";

import styles from "./UsageCounter.module.css";
import { Coin } from "../../images";
import { CompressionStrength, Usage } from "../../services/refact";

type UsageCounterProps =
  | {
      isInline?: boolean;
      isMessageEmpty?: boolean;
    }
  | {
      isInline: true;
      isMessageEmpty: boolean;
    };

const TokenDisplay: React.FC<{ label: string; value: number }> = ({
  label,
  value,
}) => (
  <Flex align="center" justify="between" width="100%" gap="4">
    <Text size="1" weight="bold">
      {label}
    </Text>
    <Text size="1">{formatNumberToFixed(value)}</Text>
  </Flex>
);

const TokensDisplay: React.FC<{
  currentThreadUsage?: Pick<
    Usage,
    | "tokens_cache_read"
    | "tokens_cache_creation"
    | "tokens_prompt"
    | "tokens_completion_reasoning"
  > | null;
  inputTokens: number;
  outputTokens: number;
}> = ({ currentThreadUsage, inputTokens, outputTokens }) => {
  if (!currentThreadUsage) return;

  const {
    tokens_cache_read,
    tokens_cache_creation,
    tokens_prompt,
    tokens_completion_reasoning,
    // cache_creation_input_tokens,
    // completion_tokens_details,
    // prompt_tokens,
  } = currentThreadUsage;

  return (
    <Flex direction="column" align="start" gap="2">
      <Text size="2" mb="2">
        Tokens spent per chat thread:
      </Text>
      <TokenDisplay label="Input tokens (in total)" value={inputTokens} />

      <TokenDisplay label="Prompt tokens" value={tokens_prompt} />

      {tokens_cache_read && (
        <TokenDisplay
          label="Cache read input tokens"
          value={tokens_cache_read}
        />
      )}
      {tokens_cache_creation && (
        <TokenDisplay
          label="Cache creation input tokens"
          value={tokens_cache_creation}
        />
      )}
      <TokenDisplay label="Completion tokens" value={outputTokens} />
      {tokens_completion_reasoning && (
        <TokenDisplay
          label="Reasoning tokens"
          value={tokens_completion_reasoning}
        />
      )}
    </Flex>
  );
};

const CoinDisplay: React.FC<{ label: React.ReactNode; value: number }> = ({
  label,
  value,
}) => {
  return (
    <Flex align="center" justify="between" width="100%" gap="4">
      <Text size="1" weight="bold">
        {label}
      </Text>
      <Text size="1">
        <Flex align="center" gap="2">
          {Math.round(value)} <Coin width="12px" height="12px" />
        </Flex>
      </Text>
    </Flex>
  );
};

const CoinsDisplay: React.FC<{
  total: number;
  prompt?: number;
  generated?: number;
  cacheRead?: number;
  cacheCreation?: number;
}> = ({ total, prompt, generated, cacheRead, cacheCreation }) => {
  return (
    <Flex direction="column" align="start" gap="2">
      <Flex align="center" justify="between" width="100%" gap="4" mb="2">
        <Text size="2">Coins spent</Text>
        <Text size="2">
          <Flex align="center" gap="2">
            {Math.round(total)} <Coin width="15px" height="15px" />
          </Flex>
        </Text>
      </Flex>

      {prompt && <CoinDisplay label="Prompt" value={prompt} />}

      {generated !== undefined && (
        <CoinDisplay label="Completion" value={generated} />
      )}

      {cacheRead !== undefined && (
        <CoinDisplay label="Prompt cache read" value={cacheRead} />
      )}
      {cacheCreation !== undefined && (
        <CoinDisplay label="Prompt cache creation" value={cacheCreation} />
      )}
    </Flex>
  );
};

// const InlineHoverCard: React.FC<{ messageTokens: number }> = ({
//   messageTokens,
// }) => {
//   // TODO: where do we get this info from now?
//   // const maximumThreadContextTokens = useAppSelector(selectThreadMaximumTokens);

//   return (
//     <Flex direction="column" align="start" gap="2">
//       {/* TODO: upsale logic might be implemented here to extend maximum context size */}
//       {/* {maximumThreadContextTokens && (
//         <TokenDisplay
//           label="Thread maximum context tokens amount"
//           value={maximumThreadContextTokens}
//         />
//       )} */}
//       <TokenDisplay
//         label="Potential tokens amount for current message"
//         value={messageTokens}
//       />
//     </Flex>
//   );
// };

const DefaultHoverCard: React.FC<{
  inputTokens: number;
  outputTokens: number;
}> = ({ inputTokens, outputTokens }) => {
  const cost = useTotalCostForChat();
  const meteringTokens = useTotalTokenMeteringForChat();
  const { currentThreadUsage } = useUsageCounter();
  const total = useMemo(() => {
    return (
      (cost?.metering_coins_prompt ?? 0) +
      (cost?.metering_coins_generated ?? 0) +
      (cost?.metering_coins_cache_creation ?? 0) +
      (cost?.metering_coins_cache_read ?? 0)
    );
  }, [cost]);
  const totalMetering = useMemo(() => {
    if (meteringTokens === null) return null;
    return Object.values(meteringTokens).reduce<number>(
      (acc, cur) => acc + cur,
      0,
    );
  }, [meteringTokens]);

  const tabsOptions = useMemo(() => {
    const options = [];
    if (total > 0) {
      options.push({
        value: "coins",
        label: "Coins",
      });
    }
    options.push({
      value: "tokens",
      label: "Tokens",
    });
    return options;
  }, [total]);

  const renderContent = (optionValue: string) => {
    if (optionValue === "tokens" && meteringTokens && totalMetering !== null) {
      const usage = {
        tokens_prompt: meteringTokens.metering_prompt_tokens_n,
        tokens_cache_creation: meteringTokens.metering_cache_creation_tokens_n,
        tokens_cache_read: meteringTokens.metering_cache_read_tokens_n,
        tokens_completion: meteringTokens.metering_generated_tokens_n,
        tokens_completion_reasoning: meteringTokens.metering_generated_tokens_n,
      };
      return (
        <TokensDisplay
          currentThreadUsage={usage}
          inputTokens={
            meteringTokens.metering_prompt_tokens_n +
            meteringTokens.metering_cache_read_tokens_n +
            meteringTokens.metering_cache_creation_tokens_n
          }
          outputTokens={meteringTokens.metering_generated_tokens_n}
        />
      );
    } else if (optionValue === "tokens") {
      return (
        <TokensDisplay
          currentThreadUsage={currentThreadUsage}
          inputTokens={inputTokens}
          outputTokens={outputTokens}
        />
      );
    }
    return (
      <CoinsDisplay
        total={total}
        prompt={cost?.metering_coins_prompt}
        generated={cost?.metering_coins_generated}
        cacheRead={cost?.metering_coins_cache_read}
        cacheCreation={cost?.metering_coins_cache_creation}
      />
    );
  };

  if (tabsOptions.length === 1) {
    return <Box pt="3">{renderContent(tabsOptions[0].value)}</Box>;
  }

  return (
    <Tabs.Root defaultValue={tabsOptions[0].value}>
      <Tabs.List size="1">
        {tabsOptions.map((option) => (
          <Tabs.Trigger value={option.value} key={option.value}>
            {option.label}
          </Tabs.Trigger>
        ))}
      </Tabs.List>
      <Box pt="3">
        {tabsOptions.map((option) => (
          <Tabs.Content value={option.value} key={option.value}>
            {renderContent(option.value)}
          </Tabs.Content>
        ))}
      </Box>
    </Tabs.Root>
  );
};

// const InlineHoverTriggerContent: React.FC<{ messageTokens: number }> = ({
//   messageTokens,
// }) => {
//   return (
//     <Flex align="center" gap="6px">
//       <Text size="1" color="gray" wrap="nowrap">
//         {formatNumberToFixed(messageTokens)}{" "}
//         {messageTokens === 1 ? "token" : "tokens"}
//       </Text>
//     </Flex>
//   );
// };

const formatCompressionStage = (
  strength: CompressionStrength | null | undefined,
): string | null => {
  switch (strength) {
    case "low":
      return "1/3";
    case "medium":
      return "2/3";
    case "high":
      return "3/3";
    case "absent":
    default:
      return null;
  }
};

const DefaultHoverTriggerContent: React.FC<{
  inputTokens: number;
  outputTokens: number;
  currentSessionTokens: number;
  compressionStrength?: CompressionStrength | null;
  totalCoins?: number;
}> = ({
  inputTokens,
  outputTokens,
  currentSessionTokens,
  compressionStrength,
  totalCoins,
}) => {
  const compressionLabel = formatCompressionStage(compressionStrength);
  const hasCoinsOrContext =
    (totalCoins !== undefined && totalCoins > 0) || currentSessionTokens !== 0;
  const hasInputOutput = inputTokens !== 0 || outputTokens !== 0;

  return (
    <Flex direction="column" align="end" gap="1">
      {hasCoinsOrContext && (
        <Flex align="center" gap="2">
          {totalCoins !== undefined && totalCoins > 0 && (
            <Flex align="center" gap="1" title="Total coins spent">
              <Text size="1">{Math.round(totalCoins)}</Text>
              <Coin width="12px" height="12px" />
            </Flex>
          )}
          {currentSessionTokens !== 0 && (
            <Text size="1" color="gray" title="Current context window usage">
              ctx: {formatNumberToFixed(currentSessionTokens)}
            </Text>
          )}
          {compressionLabel && (
            <Text
              size="1"
              color={
                compressionStrength === "high"
                  ? "red"
                  : compressionStrength === "medium"
                    ? "yellow"
                    : "gray"
              }
              title="Compression stage"
            >
              ⚡{compressionLabel}
            </Text>
          )}
        </Flex>
      )}
      {hasInputOutput && (
        <Flex align="center" gap="2" title="Total tokens: input ↑ / output ↓">
          {inputTokens !== 0 && (
            <Flex align="center">
              <ArrowUpIcon width="12" height="12" />
              <Text size="1">{formatNumberToFixed(inputTokens)}</Text>
            </Flex>
          )}
          {outputTokens !== 0 && (
            <Flex align="center">
              <ArrowDownIcon width="12" height="12" />
              <Text size="1">{formatNumberToFixed(outputTokens)}</Text>
            </Flex>
          )}
        </Flex>
      )}
    </Flex>
  );
};

export const UsageCounter: React.FC<UsageCounterProps> = ({
  isInline = false,
  // isMessageEmpty,
}) => {
  const [open, setOpen] = useState(false);
<<<<<<< HEAD
  // const maybeAttachedImages = useAppSelector(selectAllImages);
  const { currentThreadUsage, isOverflown, isWarning } = useUsageCounter();
  //TODO: move this comes from command preview, store it some where
  // const currentMessageTokens = useAppSelector(selectThreadCurrentMessageTokens);
=======
  const maybeAttachedImages = useAppSelector(selectAllImages);
  const {
    currentThreadUsage,
    isOverflown,
    isWarning,
    compressionStrength,
    currentSessionTokens,
  } = useUsageCounter();
  const currentMessageTokens = useAppSelector(selectThreadCurrentMessageTokens);
>>>>>>> 1c1f6eec
  const meteringTokens = useTotalTokenMeteringForChat();
  const cost = useTotalCostForChat();

  const totalCoins = useMemo(() => {
    return (
      (cost?.metering_coins_prompt ?? 0) +
      (cost?.metering_coins_generated ?? 0) +
      (cost?.metering_coins_cache_creation ?? 0) +
      (cost?.metering_coins_cache_read ?? 0)
    );
  }, [cost]);

  // const messageTokens = useMemo(() => {
  //   if (isMessageEmpty && maybeAttachedImages.length === 0) return 0;
  //   if (!currentMessageTokens) return 0;
  //   return currentMessageTokens;
  // }, [currentMessageTokens, maybeAttachedImages, isMessageEmpty]);

  const inputMeteringTokens = useMemo(() => {
    if (meteringTokens === null) return null;
    return (
      meteringTokens.metering_cache_creation_tokens_n +
      meteringTokens.metering_cache_read_tokens_n +
      meteringTokens.metering_prompt_tokens_n
    );
  }, [meteringTokens]);

  const outputMeteringTokens = useMemo(() => {
    if (meteringTokens === null) return null;
    return meteringTokens.metering_generated_tokens_n;
  }, [meteringTokens]);

  const inputUsageTokens = calculateUsageInputTokens({
    usage: currentThreadUsage,
    keys: ["tokens_prompt", "tokens_cache_creation", "tokens_cache_read"],
  });
  const outputUsageTokens = calculateUsageInputTokens({
    usage: currentThreadUsage,
    keys: ["tokens_completion"],
  });

  const inputTokens = useMemo(() => {
    return inputMeteringTokens ?? inputUsageTokens;
  }, [inputMeteringTokens, inputUsageTokens]);
  const outputTokens = useMemo(() => {
    return outputMeteringTokens ?? outputUsageTokens;
  }, [outputMeteringTokens, outputUsageTokens]);

  const shouldUsageBeHidden = useMemo(() => {
    return !isInline && inputTokens === 0 && outputTokens === 0;
  }, [outputTokens, inputTokens, isInline]);

  useEffectOnce(() => {
    const handleScroll = (event: WheelEvent) => {
      // Checking if the event target is not in the ChatContent
      const chatContent = document.querySelector(
        "[data-element='ChatContent']",
      );
      if (chatContent && chatContent.contains(event.target as Node)) {
        setOpen(false);
      }
    };
    window.addEventListener("wheel", handleScroll);
    return () => {
      window.removeEventListener("wheel", handleScroll);
    };
  });

  if (shouldUsageBeHidden) return null;

  return (
    <HoverCard.Root open={open} onOpenChange={setOpen}>
      <HoverCard.Trigger>
        <Card
          className={classNames(styles.usageCounterContainer, {
            [styles.usageCounterContainerInline]: isInline,
            [styles.isWarning]: isWarning,
            [styles.isOverflown]: isOverflown,
          })}
        >
          {/* {isInline ? (
            <InlineHoverTriggerContent messageTokens={messageTokens} />
          ) : (
            <DefaultHoverTriggerContent
              inputTokens={inputTokens}
              outputTokens={outputTokens}
              currentSessionTokens={currentSessionTokens}
              compressionStrength={compressionStrength}
              totalCoins={totalCoins}
            />
          )} */}
          {!isInline && (
            <DefaultHoverTriggerContent
              inputTokens={inputTokens}
              outputTokens={outputTokens}
            />
          )}
        </Card>
      </HoverCard.Trigger>
      <ScrollArea scrollbars="both" asChild>
        <HoverCard.Content
          size="1"
          maxHeight="50vh"
          maxWidth="90vw"
          minWidth="300px"
          avoidCollisions
          align={isInline ? "center" : "end"}
          side="top"
          hideWhenDetached
        >
          {/* {isInline ? (
            <InlineHoverCard messageTokens={messageTokens} />
          ) : (
            <DefaultHoverCard
              inputTokens={inputTokens}
              outputTokens={outputTokens}
            />
          )} */}
          {!isInline && (
            <DefaultHoverCard
              inputTokens={inputTokens}
              outputTokens={outputTokens}
            />
          )}
        </HoverCard.Content>
      </ScrollArea>
    </HoverCard.Root>
  );
};<|MERGE_RESOLUTION|>--- conflicted
+++ resolved
@@ -7,10 +7,14 @@
 import { ScrollArea } from "../ScrollArea";
 import { useUsageCounter } from "./useUsageCounter";
 
-// import { selectAllImages } from "../../features/AttachedImages";
+import { selectAllImages } from "../../features/AttachedImages";
+import {
+  selectThreadCurrentMessageTokens,
+  selectThreadMaximumTokens,
+} from "../../features/Chat";
 import { formatNumberToFixed } from "../../utils/formatNumberToFixed";
 import {
-  // useAppSelector,
+  useAppSelector,
   useEffectOnce,
   useTotalCostForChat,
   useTotalTokenMeteringForChat,
@@ -43,26 +47,16 @@
 );
 
 const TokensDisplay: React.FC<{
-  currentThreadUsage?: Pick<
-    Usage,
-    | "tokens_cache_read"
-    | "tokens_cache_creation"
-    | "tokens_prompt"
-    | "tokens_completion_reasoning"
-  > | null;
+  currentThreadUsage?: Usage | null;
   inputTokens: number;
   outputTokens: number;
 }> = ({ currentThreadUsage, inputTokens, outputTokens }) => {
   if (!currentThreadUsage) return;
-
   const {
-    tokens_cache_read,
-    tokens_cache_creation,
-    tokens_prompt,
-    tokens_completion_reasoning,
-    // cache_creation_input_tokens,
-    // completion_tokens_details,
-    // prompt_tokens,
+    cache_read_input_tokens,
+    cache_creation_input_tokens,
+    completion_tokens_details,
+    prompt_tokens,
   } = currentThreadUsage;
 
   return (
@@ -72,25 +66,25 @@
       </Text>
       <TokenDisplay label="Input tokens (in total)" value={inputTokens} />
 
-      <TokenDisplay label="Prompt tokens" value={tokens_prompt} />
-
-      {tokens_cache_read && (
+      <TokenDisplay label="Prompt tokens" value={prompt_tokens} />
+
+      {cache_read_input_tokens !== undefined && (
         <TokenDisplay
           label="Cache read input tokens"
-          value={tokens_cache_read}
+          value={cache_read_input_tokens}
         />
       )}
-      {tokens_cache_creation && (
+      {cache_creation_input_tokens !== undefined && (
         <TokenDisplay
           label="Cache creation input tokens"
-          value={tokens_cache_creation}
+          value={cache_creation_input_tokens}
         />
       )}
       <TokenDisplay label="Completion tokens" value={outputTokens} />
-      {tokens_completion_reasoning && (
+      {completion_tokens_details?.reasoning_tokens !== null && (
         <TokenDisplay
           label="Reasoning tokens"
-          value={tokens_completion_reasoning}
+          value={completion_tokens_details?.reasoning_tokens ?? 0}
         />
       )}
     </Flex>
@@ -149,28 +143,27 @@
   );
 };
 
-// const InlineHoverCard: React.FC<{ messageTokens: number }> = ({
-//   messageTokens,
-// }) => {
-//   // TODO: where do we get this info from now?
-//   // const maximumThreadContextTokens = useAppSelector(selectThreadMaximumTokens);
-
-//   return (
-//     <Flex direction="column" align="start" gap="2">
-//       {/* TODO: upsale logic might be implemented here to extend maximum context size */}
-//       {/* {maximumThreadContextTokens && (
-//         <TokenDisplay
-//           label="Thread maximum context tokens amount"
-//           value={maximumThreadContextTokens}
-//         />
-//       )} */}
-//       <TokenDisplay
-//         label="Potential tokens amount for current message"
-//         value={messageTokens}
-//       />
-//     </Flex>
-//   );
-// };
+const InlineHoverCard: React.FC<{ messageTokens: number }> = ({
+  messageTokens,
+}) => {
+  const maximumThreadContextTokens = useAppSelector(selectThreadMaximumTokens);
+
+  return (
+    <Flex direction="column" align="start" gap="2">
+      {/* TODO: upsale logic might be implemented here to extend maximum context size */}
+      {maximumThreadContextTokens && (
+        <TokenDisplay
+          label="Thread maximum context tokens amount"
+          value={maximumThreadContextTokens}
+        />
+      )}
+      <TokenDisplay
+        label="Potential tokens amount for current message"
+        value={messageTokens}
+      />
+    </Flex>
+  );
+};
 
 const DefaultHoverCard: React.FC<{
   inputTokens: number;
@@ -212,12 +205,13 @@
 
   const renderContent = (optionValue: string) => {
     if (optionValue === "tokens" && meteringTokens && totalMetering !== null) {
-      const usage = {
-        tokens_prompt: meteringTokens.metering_prompt_tokens_n,
-        tokens_cache_creation: meteringTokens.metering_cache_creation_tokens_n,
-        tokens_cache_read: meteringTokens.metering_cache_read_tokens_n,
-        tokens_completion: meteringTokens.metering_generated_tokens_n,
-        tokens_completion_reasoning: meteringTokens.metering_generated_tokens_n,
+      const usage: Usage = {
+        prompt_tokens: meteringTokens.metering_prompt_tokens_n,
+        total_tokens: totalMetering,
+        cache_creation_input_tokens:
+          meteringTokens.metering_cache_creation_tokens_n,
+        cache_read_input_tokens: meteringTokens.metering_cache_read_tokens_n,
+        completion_tokens: meteringTokens.metering_generated_tokens_n,
       };
       return (
         <TokensDisplay
@@ -274,18 +268,18 @@
   );
 };
 
-// const InlineHoverTriggerContent: React.FC<{ messageTokens: number }> = ({
-//   messageTokens,
-// }) => {
-//   return (
-//     <Flex align="center" gap="6px">
-//       <Text size="1" color="gray" wrap="nowrap">
-//         {formatNumberToFixed(messageTokens)}{" "}
-//         {messageTokens === 1 ? "token" : "tokens"}
-//       </Text>
-//     </Flex>
-//   );
-// };
+const InlineHoverTriggerContent: React.FC<{ messageTokens: number }> = ({
+  messageTokens,
+}) => {
+  return (
+    <Flex align="center" gap="6px">
+      <Text size="1" color="gray" wrap="nowrap">
+        {formatNumberToFixed(messageTokens)}{" "}
+        {messageTokens === 1 ? "token" : "tokens"}
+      </Text>
+    </Flex>
+  );
+};
 
 const formatCompressionStage = (
   strength: CompressionStrength | null | undefined,
@@ -375,15 +369,9 @@
 
 export const UsageCounter: React.FC<UsageCounterProps> = ({
   isInline = false,
-  // isMessageEmpty,
+  isMessageEmpty,
 }) => {
   const [open, setOpen] = useState(false);
-<<<<<<< HEAD
-  // const maybeAttachedImages = useAppSelector(selectAllImages);
-  const { currentThreadUsage, isOverflown, isWarning } = useUsageCounter();
-  //TODO: move this comes from command preview, store it some where
-  // const currentMessageTokens = useAppSelector(selectThreadCurrentMessageTokens);
-=======
   const maybeAttachedImages = useAppSelector(selectAllImages);
   const {
     currentThreadUsage,
@@ -393,7 +381,6 @@
     currentSessionTokens,
   } = useUsageCounter();
   const currentMessageTokens = useAppSelector(selectThreadCurrentMessageTokens);
->>>>>>> 1c1f6eec
   const meteringTokens = useTotalTokenMeteringForChat();
   const cost = useTotalCostForChat();
 
@@ -406,11 +393,11 @@
     );
   }, [cost]);
 
-  // const messageTokens = useMemo(() => {
-  //   if (isMessageEmpty && maybeAttachedImages.length === 0) return 0;
-  //   if (!currentMessageTokens) return 0;
-  //   return currentMessageTokens;
-  // }, [currentMessageTokens, maybeAttachedImages, isMessageEmpty]);
+  const messageTokens = useMemo(() => {
+    if (isMessageEmpty && maybeAttachedImages.length === 0) return 0;
+    if (!currentMessageTokens) return 0;
+    return currentMessageTokens;
+  }, [currentMessageTokens, maybeAttachedImages, isMessageEmpty]);
 
   const inputMeteringTokens = useMemo(() => {
     if (meteringTokens === null) return null;
@@ -428,11 +415,15 @@
 
   const inputUsageTokens = calculateUsageInputTokens({
     usage: currentThreadUsage,
-    keys: ["tokens_prompt", "tokens_cache_creation", "tokens_cache_read"],
+    keys: [
+      "prompt_tokens",
+      "cache_creation_input_tokens",
+      "cache_read_input_tokens",
+    ],
   });
   const outputUsageTokens = calculateUsageInputTokens({
     usage: currentThreadUsage,
-    keys: ["tokens_completion"],
+    keys: ["completion_tokens"],
   });
 
   const inputTokens = useMemo(() => {
@@ -474,7 +465,7 @@
             [styles.isOverflown]: isOverflown,
           })}
         >
-          {/* {isInline ? (
+          {isInline ? (
             <InlineHoverTriggerContent messageTokens={messageTokens} />
           ) : (
             <DefaultHoverTriggerContent
@@ -483,12 +474,6 @@
               currentSessionTokens={currentSessionTokens}
               compressionStrength={compressionStrength}
               totalCoins={totalCoins}
-            />
-          )} */}
-          {!isInline && (
-            <DefaultHoverTriggerContent
-              inputTokens={inputTokens}
-              outputTokens={outputTokens}
             />
           )}
         </Card>
@@ -504,19 +489,13 @@
           side="top"
           hideWhenDetached
         >
-          {/* {isInline ? (
+          {isInline ? (
             <InlineHoverCard messageTokens={messageTokens} />
           ) : (
             <DefaultHoverCard
               inputTokens={inputTokens}
               outputTokens={outputTokens}
             />
-          )} */}
-          {!isInline && (
-            <DefaultHoverCard
-              inputTokens={inputTokens}
-              outputTokens={outputTokens}
-            />
           )}
         </HoverCard.Content>
       </ScrollArea>
