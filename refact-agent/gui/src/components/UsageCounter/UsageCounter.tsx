--- conflicted
+++ resolved
@@ -84,7 +84,6 @@
   );
 };
 
-<<<<<<< HEAD
 const DefaultHoverCard: React.FC = () => {
   const cost = useTotalCostForChat();
   const total = useMemo(() => {
@@ -118,52 +117,6 @@
       )}
       {cost?.generated !== undefined && (
         <CoinDisplay label="Completion" value={cost.generated} />
-=======
-const DefaultHoverCard: React.FC<{
-  inputTokens: number;
-  outputTokens: number;
-}> = ({ inputTokens, outputTokens }) => {
-  const { currentThreadUsage } = useUsageCounter();
-  if (!currentThreadUsage) return null;
-
-  return (
-    <Flex direction="column" align="start" gap="2">
-      <Text size="2" mb="2">
-        Tokens spent per chat thread:
-      </Text>
-      {inputTokens !== 0 && (
-        <TokenDisplay label="Input tokens (in total)" value={inputTokens} />
-      )}
-      {currentThreadUsage.cache_read_input_tokens !== undefined &&
-        currentThreadUsage.cache_read_input_tokens !== 0 && (
-          <TokenDisplay
-            label="Cache read input tokens"
-            value={currentThreadUsage.cache_read_input_tokens}
-          />
-        )}
-      {currentThreadUsage.cache_creation_input_tokens !== undefined &&
-        currentThreadUsage.cache_creation_input_tokens !== 0 && (
-          <TokenDisplay
-            label="Cache creation input tokens"
-            value={currentThreadUsage.cache_creation_input_tokens}
-          />
-        )}
-      {outputTokens !== 0 && (
-        <TokenDisplay label="Completion tokens" value={outputTokens} />
-      )}
-      {currentThreadUsage.completion_tokens_details && (
-        <>
-          {currentThreadUsage.completion_tokens_details.reasoning_tokens !==
-            0 && (
-            <TokenDisplay
-              label="Reasoning tokens"
-              value={
-                currentThreadUsage.completion_tokens_details.reasoning_tokens
-              }
-            />
-          )}
-        </>
->>>>>>> 860578a7
       )}
       {cost?.prompt && <CoinDisplay label="Prompt" value={cost.prompt} />}
     </Flex>
