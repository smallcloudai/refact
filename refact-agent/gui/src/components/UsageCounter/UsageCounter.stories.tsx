import React from "react";
import type { Meta, StoryObj } from "@storybook/react";
import { Provider } from "react-redux";

import { setUpStore } from "../../app/store";
import { Theme } from "../Theme";

import { UsageCounter } from ".";
import { Usage } from "../../services/refact";
import {
  USAGE_COUNTER_STUB_ANTHROPIC,
  USAGE_COUNTER_STUB_GPT,
  USAGE_COUNTER_STUB_INLINE,
} from "./UsageCounter.fixtures";
import { Flex } from "@radix-ui/themes";

const MockedStore: React.FC<{
  usage: Usage;
  isInline?: boolean;
  isMessageEmpty?: boolean;
  threadMaximumContextTokens?: number;
  currentMessageContextTokens?: number;
}> = ({ usage, isInline = false, isMessageEmpty = false }) => {
  const store = setUpStore({
    config: {
      themeProps: {
        appearance: "dark",
      },
      host: "web",
      lspPort: 8001,
    },
<<<<<<< HEAD
    threadMessages: {
      loading: false,
=======
    chat: {
      streaming: false,
      error: null,
      waiting_for_response: false,
      prevent_send: false,
      send_immediately: false,
      tool_use: "agent",
      system_prompt: {},
      cache: {},
      queued_messages: [],
>>>>>>> 1c1f6eec
      thread: {
        ft_id: "foo",
        ft_need_user: -1,
        ft_need_assistant: -1,
        ft_fexp_id: "id:ask:1.0",
        located_fgroup_id: "0000000",
        ft_title: "test",
      },
      ft_id: "foo",
      streamingBranches: [],
      waitingBranches: [],
      endNumber: 2,
      endAlt: 100,
      endPrevAlt: 100,
      messages: {
        aa: {
          ftm_num: 1,
          ftm_alt: 100,
          ftm_prev_alt: 100,
          ftm_role: "user",
          ftm_content: "Hello, how are you?",
          ftm_belongs_to_ft_id: "foo",
          ftm_call_id: "1",
          ftm_created_ts: 0,
        },
        ab: {
          ftm_num: 2,
          ftm_alt: 100,
          ftm_prev_alt: 100,
          ftm_role: "assistant",
          ftm_content: "Test content",
          ftm_belongs_to_ft_id: "foo",
          ftm_call_id: "1",
          ftm_created_ts: 1,
          ftm_usage: usage,
        },
      },
    },
  });

  return (
    <Provider store={store}>
      <Theme accentColor="gray">
        <Flex align="center" justify="center" width="50dvw" height="100dvh">
          <UsageCounter isInline={isInline} isMessageEmpty={isMessageEmpty} />
        </Flex>
      </Theme>
    </Provider>
  );
};

const meta: Meta<typeof MockedStore> = {
  title: "UsageCounter",
  component: MockedStore,
  args: {
    usage: USAGE_COUNTER_STUB_GPT,
  },
};

export default meta;

export const GPTUsageCounter: StoryObj<typeof MockedStore> = {
  args: {
    usage: USAGE_COUNTER_STUB_GPT,
  },
};
export const AnthropicUsageCounter: StoryObj<typeof MockedStore> = {
  args: {
    usage: USAGE_COUNTER_STUB_ANTHROPIC,
  },
};

export const InlineUsageCounterInChatForm: StoryObj<typeof MockedStore> = {
  args: {
    usage: USAGE_COUNTER_STUB_INLINE,
    isInline: true,
    threadMaximumContextTokens: 2000,
    currentMessageContextTokens: 10,
  },
};<|MERGE_RESOLUTION|>--- conflicted
+++ resolved
@@ -4,6 +4,7 @@
 
 import { setUpStore } from "../../app/store";
 import { Theme } from "../Theme";
+import { AbortControllerProvider } from "../../contexts/AbortControllers";
 
 import { UsageCounter } from ".";
 import { Usage } from "../../services/refact";
@@ -20,7 +21,13 @@
   isMessageEmpty?: boolean;
   threadMaximumContextTokens?: number;
   currentMessageContextTokens?: number;
-}> = ({ usage, isInline = false, isMessageEmpty = false }) => {
+}> = ({
+  usage,
+  threadMaximumContextTokens,
+  currentMessageContextTokens,
+  isInline = false,
+  isMessageEmpty = false,
+}) => {
   const store = setUpStore({
     config: {
       themeProps: {
@@ -29,10 +36,6 @@
       host: "web",
       lspPort: 8001,
     },
-<<<<<<< HEAD
-    threadMessages: {
-      loading: false,
-=======
     chat: {
       streaming: false,
       error: null,
@@ -43,54 +46,39 @@
       system_prompt: {},
       cache: {},
       queued_messages: [],
->>>>>>> 1c1f6eec
       thread: {
-        ft_id: "foo",
-        ft_need_user: -1,
-        ft_need_assistant: -1,
-        ft_fexp_id: "id:ask:1.0",
-        located_fgroup_id: "0000000",
-        ft_title: "test",
-      },
-      ft_id: "foo",
-      streamingBranches: [],
-      waitingBranches: [],
-      endNumber: 2,
-      endAlt: 100,
-      endPrevAlt: 100,
-      messages: {
-        aa: {
-          ftm_num: 1,
-          ftm_alt: 100,
-          ftm_prev_alt: 100,
-          ftm_role: "user",
-          ftm_content: "Hello, how are you?",
-          ftm_belongs_to_ft_id: "foo",
-          ftm_call_id: "1",
-          ftm_created_ts: 0,
+        id: "test",
+        messages: [
+          {
+            role: "user",
+            content: "Hello, how are you?",
+          },
+          {
+            role: "assistant",
+            content: "Test content",
+            usage,
+          },
+        ],
+        model: "claude-3-5-sonnet",
+        mode: "AGENT",
+        new_chat_suggested: {
+          wasSuggested: false,
         },
-        ab: {
-          ftm_num: 2,
-          ftm_alt: 100,
-          ftm_prev_alt: 100,
-          ftm_role: "assistant",
-          ftm_content: "Test content",
-          ftm_belongs_to_ft_id: "foo",
-          ftm_call_id: "1",
-          ftm_created_ts: 1,
-          ftm_usage: usage,
-        },
+        currentMaximumContextTokens: threadMaximumContextTokens,
+        currentMessageContextTokens,
       },
     },
   });
 
   return (
     <Provider store={store}>
-      <Theme accentColor="gray">
-        <Flex align="center" justify="center" width="50dvw" height="100dvh">
-          <UsageCounter isInline={isInline} isMessageEmpty={isMessageEmpty} />
-        </Flex>
-      </Theme>
+      <AbortControllerProvider>
+        <Theme accentColor="gray">
+          <Flex align="center" justify="center" width="50dvw" height="100dvh">
+            <UsageCounter isInline={isInline} isMessageEmpty={isMessageEmpty} />
+          </Flex>
+        </Theme>
+      </AbortControllerProvider>
     </Provider>
   );
 };
