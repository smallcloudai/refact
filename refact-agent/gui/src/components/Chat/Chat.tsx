import React, {
  useCallback,
  // useMemo,
  useState,
} from "react";
import { ChatForm, ChatFormProps } from "../ChatForm";
import { ChatContent } from "../ChatContent";
import { Flex } from "@radix-ui/themes";
import {
  // useAppDispatch,
  useAppSelector,
<<<<<<< HEAD
  useSendMessages,
=======
  useAppDispatch,
  useSendChatRequest,
  useAutoSend,
>>>>>>> 1c1f6eec
} from "../../hooks";
import {
  // selectConfig,
  type Config,
} from "../../features/Config/configSlice";

import { DropzoneProvider } from "../Dropzone";
import { useCheckpoints } from "../../hooks/useCheckpoints";
import { Checkpoints } from "../../features/Checkpoints";
<<<<<<< HEAD

import { useMessageSubscription } from "./useMessageSubscription";
import {
  // selectIsStreaming,
  // selectIsWaiting,
  selectThreadId,
  // selectTotalMessagesInThread,
} from "../../features/ThreadMessages";
// import { ThreadHistoryButton } from "../Buttons";
// import { push } from "../../features/Pages/pagesSlice";
=======
import { SuggestNewChat } from "../ChatForm/SuggestNewChat";
import { EnhancedModelSelector } from "./EnhancedModelSelector";
>>>>>>> 1c1f6eec

export type ChatProps = {
  host: Config["host"];
  tabbed: Config["tabbed"];
  backFromChat: () => void;
  style?: React.CSSProperties;

  maybeSendToSidebar: ChatFormProps["onClose"];
};

export const Chat: React.FC<ChatProps> = ({ style, maybeSendToSidebar }) => {
  // const dispatch = useAppDispatch();
  // const unCalledTools = useAppSelector(selectBranchHasUncalledTools);

  const [isViewingRawJSON, setIsViewingRawJSON] = useState(false);
<<<<<<< HEAD
  // const isStreaming = useAppSelector(selectIsStreaming);
  // const isWaiting = useAppSelector(selectIsWaiting);
  useMessageSubscription();
  const { sendMessage } = useSendMessages();
  // const totalMessages = useAppSelector(selectTotalMessagesInThread, {
  //   devModeChecks: { stabilityCheck: "never" },
  // });

  // const config = useAppSelector(selectConfig);

  // const canShowDebugButton = useMemo(() => {
  //   if (config.host === "web") return true;
  //   if (!config.features?.connections) return false;
  //   return !isWaiting && !isStreaming && totalMessages > 0;
  // }, [
  //   config.features?.connections,
  //   config.host,
  //   isStreaming,
  //   isWaiting,
  //   totalMessages,
  // ]);

  const chatId = useAppSelector(selectThreadId);

  const { shouldCheckpointsPopupBeShown } = useCheckpoints();

  const handleSummit = useCallback(
    (value: string) => {
      // submit({ question: value });
      void sendMessage(value);
=======
  const isStreaming = useAppSelector(selectIsStreaming);

  const chatId = useAppSelector(selectChatId);
  const { submit, abort, retryFromIndex } = useSendChatRequest();

  const chatToolUse = useAppSelector(getSelectedToolUse);
  const threadNewChatSuggested = useAppSelector(selectThreadNewChatSuggested);
  const messages = useAppSelector(selectMessages);

  const { shouldCheckpointsPopupBeShown } = useCheckpoints();

  const [isDebugChatHistoryVisible, setIsDebugChatHistoryVisible] =
    useState(false);

  const preventSend = useAppSelector(selectPreventSend);
  const onEnableSend = () => dispatch(enableSend({ id: chatId }));

  const handleSubmit = useCallback(
    (value: string, sendPolicy?: "immediate" | "after_flow") => {
      submit({ question: value, sendPolicy });
>>>>>>> 1c1f6eec
      if (isViewingRawJSON) {
        setIsViewingRawJSON(false);
      }
    },
    [sendMessage, isViewingRawJSON],
  );

  // TODO: this
  // const handleThreadHistoryPage = useCallback(() => {
  //   dispatch(push({ name: "thread history page", chatId: chatId ?? "" }));
  // }, [chatId, dispatch]);

  return (
    <DropzoneProvider asChild>
      <Flex
        style={{ ...style, minHeight: 0 }}
        direction="column"
        flexGrow="1"
        width="100%"
        justify="between"
        px="1"
      >
        <ChatContent key={`chat-content-${chatId ?? "new"}`} />

        {shouldCheckpointsPopupBeShown && <Checkpoints />}

        <ChatForm
          key={chatId} // TODO: think of how can we not trigger re-render on chatId change (checkboxes)
          onSubmit={handleSubmit}
          onClose={maybeSendToSidebar}
        />

        <Flex justify="between" pl="1" pr="1" pt="1">
          {/* Two flexboxes are left for the future UI element on the right side */}
<<<<<<< HEAD
          {/* TODO: move this  */}
          {/* {canShowDebugButton && (
            <Flex align="center" justify="end" width="100%">
              <ThreadHistoryButton
                title="View history of current thread"
                size="1"
                onClick={handleThreadHistoryPage}
              />
=======
          {messages.length > 0 && (
            <Flex align="center" justify="between" width="100%">
              <Flex align="center" gap="2">
                <EnhancedModelSelector disabled={isStreaming} />
                <Text size="1" color="gray">
                  •
                </Text>
                <Text
                  size="1"
                  color="gray"
                  onClick={() => setIsDebugChatHistoryVisible((prev) => !prev)}
                  style={{ cursor: "pointer" }}
                >
                  mode: {chatToolUse}
                </Text>
              </Flex>
              {messages.length !== 0 &&
                !isStreaming &&
                isDebugChatHistoryVisible && (
                  <ThreadHistoryButton
                    title="View history of current thread"
                    size="1"
                    onClick={handleThreadHistoryPage}
                  />
                )}
>>>>>>> 1c1f6eec
            </Flex>
          )} */}
        </Flex>
      </Flex>
    </DropzoneProvider>
  );
};<|MERGE_RESOLUTION|>--- conflicted
+++ resolved
@@ -1,92 +1,48 @@
-import React, {
-  useCallback,
-  // useMemo,
-  useState,
-} from "react";
+import React, { useCallback, useState } from "react";
 import { ChatForm, ChatFormProps } from "../ChatForm";
 import { ChatContent } from "../ChatContent";
-import { Flex } from "@radix-ui/themes";
+import { Flex, Button, Text, Card } from "@radix-ui/themes";
 import {
-  // useAppDispatch,
   useAppSelector,
-<<<<<<< HEAD
-  useSendMessages,
-=======
   useAppDispatch,
   useSendChatRequest,
   useAutoSend,
->>>>>>> 1c1f6eec
 } from "../../hooks";
+import { type Config } from "../../features/Config/configSlice";
 import {
-  // selectConfig,
-  type Config,
-} from "../../features/Config/configSlice";
-
+  enableSend,
+  selectIsStreaming,
+  selectPreventSend,
+  selectChatId,
+  selectMessages,
+  getSelectedToolUse,
+  selectThreadNewChatSuggested,
+} from "../../features/Chat/Thread";
+import { ThreadHistoryButton } from "../Buttons";
+import { push } from "../../features/Pages/pagesSlice";
 import { DropzoneProvider } from "../Dropzone";
 import { useCheckpoints } from "../../hooks/useCheckpoints";
 import { Checkpoints } from "../../features/Checkpoints";
-<<<<<<< HEAD
-
-import { useMessageSubscription } from "./useMessageSubscription";
-import {
-  // selectIsStreaming,
-  // selectIsWaiting,
-  selectThreadId,
-  // selectTotalMessagesInThread,
-} from "../../features/ThreadMessages";
-// import { ThreadHistoryButton } from "../Buttons";
-// import { push } from "../../features/Pages/pagesSlice";
-=======
 import { SuggestNewChat } from "../ChatForm/SuggestNewChat";
 import { EnhancedModelSelector } from "./EnhancedModelSelector";
->>>>>>> 1c1f6eec
 
 export type ChatProps = {
   host: Config["host"];
   tabbed: Config["tabbed"];
   backFromChat: () => void;
   style?: React.CSSProperties;
-
+  unCalledTools: boolean;
   maybeSendToSidebar: ChatFormProps["onClose"];
 };
 
-export const Chat: React.FC<ChatProps> = ({ style, maybeSendToSidebar }) => {
-  // const dispatch = useAppDispatch();
-  // const unCalledTools = useAppSelector(selectBranchHasUncalledTools);
+export const Chat: React.FC<ChatProps> = ({
+  style,
+  unCalledTools,
+  maybeSendToSidebar,
+}) => {
+  const dispatch = useAppDispatch();
 
   const [isViewingRawJSON, setIsViewingRawJSON] = useState(false);
-<<<<<<< HEAD
-  // const isStreaming = useAppSelector(selectIsStreaming);
-  // const isWaiting = useAppSelector(selectIsWaiting);
-  useMessageSubscription();
-  const { sendMessage } = useSendMessages();
-  // const totalMessages = useAppSelector(selectTotalMessagesInThread, {
-  //   devModeChecks: { stabilityCheck: "never" },
-  // });
-
-  // const config = useAppSelector(selectConfig);
-
-  // const canShowDebugButton = useMemo(() => {
-  //   if (config.host === "web") return true;
-  //   if (!config.features?.connections) return false;
-  //   return !isWaiting && !isStreaming && totalMessages > 0;
-  // }, [
-  //   config.features?.connections,
-  //   config.host,
-  //   isStreaming,
-  //   isWaiting,
-  //   totalMessages,
-  // ]);
-
-  const chatId = useAppSelector(selectThreadId);
-
-  const { shouldCheckpointsPopupBeShown } = useCheckpoints();
-
-  const handleSummit = useCallback(
-    (value: string) => {
-      // submit({ question: value });
-      void sendMessage(value);
-=======
   const isStreaming = useAppSelector(selectIsStreaming);
 
   const chatId = useAppSelector(selectChatId);
@@ -107,18 +63,18 @@
   const handleSubmit = useCallback(
     (value: string, sendPolicy?: "immediate" | "after_flow") => {
       submit({ question: value, sendPolicy });
->>>>>>> 1c1f6eec
       if (isViewingRawJSON) {
         setIsViewingRawJSON(false);
       }
     },
-    [sendMessage, isViewingRawJSON],
+    [submit, isViewingRawJSON],
   );
 
-  // TODO: this
-  // const handleThreadHistoryPage = useCallback(() => {
-  //   dispatch(push({ name: "thread history page", chatId: chatId ?? "" }));
-  // }, [chatId, dispatch]);
+  const handleThreadHistoryPage = useCallback(() => {
+    dispatch(push({ name: "thread history page", chatId }));
+  }, [chatId, dispatch]);
+
+  useAutoSend();
 
   return (
     <DropzoneProvider asChild>
@@ -130,28 +86,40 @@
         justify="between"
         px="1"
       >
-        <ChatContent key={`chat-content-${chatId ?? "new"}`} />
+        <ChatContent
+          key={`chat-content-${chatId}`}
+          onRetry={retryFromIndex}
+          onStopStreaming={abort}
+        />
 
         {shouldCheckpointsPopupBeShown && <Checkpoints />}
+
+        <SuggestNewChat
+          shouldBeVisible={
+            threadNewChatSuggested.wasSuggested &&
+            !threadNewChatSuggested.wasRejectedByUser
+          }
+        />
+        {!isStreaming && preventSend && unCalledTools && (
+          <Flex py="4">
+            <Card style={{ width: "100%" }}>
+              <Flex direction="column" align="center" gap="2" width="100%">
+                Chat was interrupted with uncalled tools calls.
+                <Button onClick={onEnableSend}>Resume</Button>
+              </Flex>
+            </Card>
+          </Flex>
+        )}
 
         <ChatForm
           key={chatId} // TODO: think of how can we not trigger re-render on chatId change (checkboxes)
           onSubmit={handleSubmit}
           onClose={maybeSendToSidebar}
+          unCalledTools={unCalledTools}
         />
 
         <Flex justify="between" pl="1" pr="1" pt="1">
           {/* Two flexboxes are left for the future UI element on the right side */}
-<<<<<<< HEAD
-          {/* TODO: move this  */}
-          {/* {canShowDebugButton && (
-            <Flex align="center" justify="end" width="100%">
-              <ThreadHistoryButton
-                title="View history of current thread"
-                size="1"
-                onClick={handleThreadHistoryPage}
-              />
-=======
           {messages.length > 0 && (
             <Flex align="center" justify="between" width="100%">
               <Flex align="center" gap="2">
@@ -177,9 +145,8 @@
                     onClick={handleThreadHistoryPage}
                   />
                 )}
->>>>>>> 1c1f6eec
             </Flex>
-          )} */}
+          )}
         </Flex>
       </Flex>
     </DropzoneProvider>
