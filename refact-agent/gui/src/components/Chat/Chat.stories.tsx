import React from "react";
import type { Meta, StoryObj } from "@storybook/react";
import { Chat } from "./Chat";
// import { ChatThread } from "../../features/Chat/Thread/types";
import { RootState, setUpStore } from "../../app/store";
import { Provider } from "react-redux";
import { Theme } from "../Theme";
import {
  CHAT_CONFIG_THREAD,
  // CHAT_WITH_KNOWLEDGE_TOOL,
} from "../../__fixtures__";

import {
  goodPing,
  goodUser,
  chatLinks,
  goodTools,
  noTools,
  // noChatLinks,
} from "../../__fixtures__/msw";
import { TourProvider } from "../../features/Tour";
import { Flex } from "@radix-ui/themes";
import { http, HttpResponse } from "msw";
import { BaseMessage } from "../../services/refact/types";

const Template: React.FC<{
  messages: BaseMessage[];
  config?: RootState["config"];
}> = ({ config, messages }) => {
  const store = setUpStore({
    tour: {
      type: "finished",
    },
<<<<<<< HEAD
    threadMessages: {
      waitingBranches: [],
      streamingBranches: [],
      ft_id: null,
      endNumber: 0,
      endAlt: 0,
      endPrevAlt: 0,
      thread: null,
      loading: false,
      messages: messages.reduce((acc, message) => {
        return {
          ...acc,
          [message.ftm_call_id]: message,
        };
      }, {}),
=======
    chat: {
      streaming: false,
      prevent_send: false,
      waiting_for_response: false,
      max_new_tokens: 4096,
      tool_use: "agent",
      send_immediately: false,
      error: null,
      cache: {},
      system_prompt: {},
      thread: threadData,
      queued_messages: [],
>>>>>>> 1c1f6eec
    },
    config,
  });

  return (
    <Provider store={store}>
      <Theme>
        <TourProvider>
          <Flex direction="column" align="stretch" height="100dvh">
            <Chat
              host="web"
              tabbed={false}
              backFromChat={() => ({})}
              maybeSendToSidebar={() => ({})}
            />
          </Flex>
        </TourProvider>
      </Theme>
    </Provider>
  );
};

const meta: Meta<typeof Template> = {
  title: "Chat",
  component: Template,
  parameters: {
    msw: {
      handlers: [goodPing, goodUser, chatLinks, goodTools],
    },
  },
  argTypes: {},
};

export default meta;

type Story = StoryObj<typeof Template>;

export const Primary: Story = {};

export const Configuration: Story = {
  args: {
    messages: CHAT_CONFIG_THREAD,
  },
};

export const IDE: Story = {
  args: {
    config: {
      host: "ide",
      lspPort: 8001,
      themeProps: {},
      features: { vecdb: true },
    },
  },

  parameters: {
    msw: {
      handlers: [goodPing, goodUser, chatLinks, noTools],
    },
  },
};

export const Knowledge: Story = {
  args: {
    // thread: CHAT_WITH_KNOWLEDGE_TOOL,
    config: {
      host: "ide",
      lspPort: 8001,
      themeProps: {},
      features: {
        vecdb: true,
      },
    },
  },
  parameters: {
    msw: {
      handlers: [
        goodPing,

        goodUser,
        // noChatLinks,
        chatLinks,
        noTools,
      ],
    },
  },
};

export const EmptySpaceAtBottom: Story = {
  args: {
    messages: [
      {
        ftm_role: "user",
        ftm_content: "Hello",
      },
      {
        ftm_role: "assistant",
        ftm_content: "Hi",
      },
      {
        ftm_role: "user",
        ftm_content: "👋",
      },
      // { ftm_role: "assistant", ftm_content: "👋" },
    ].map((message, index) => {
      return {
        ftm_belongs_to_ft_id: "test",
        ftm_num: index,
        ftm_alt: 100,
        ftm_prev_alt: 100,
        ftm_created_ts: Date.now(),
        ftm_call_id: "",
        ...message,
      };
    }),
  },

  parameters: {
    msw: {
      handlers: [
        goodPing,

        goodUser,
        // noChatLinks,
        chatLinks,
        noTools,
      ],
    },
  },
};

export const UserMessageEmptySpaceAtBottom: Story = {
  args: {
    messages: [
      {
        ftm_role: "user",
        ftm_content: "Hello",
      },
      {
        ftm_role: "assistant",
        ftm_content: "Hi",
      },
      {
        ftm_role: "user",
        ftm_content: "👋",
      },
      { ftm_role: "assistant", ftm_content: "👋" },
      {
        ftm_role: "user",
        ftm_content: "Hello",
      },
      {
        ftm_role: "assistant",
        ftm_content: "Hi",
      },
      {
        ftm_role: "user",
        ftm_content: "👋",
      },
      { ftm_role: "assistant", ftm_content: "👋" },
      {
        ftm_role: "user",
        ftm_content: "Hello",
      },
      {
        ftm_role: "assistant",
        ftm_content: "Hi",
      },
      {
        ftm_role: "user",
        ftm_content: "👋",
      },
      { ftm_role: "assistant", ftm_content: "👋" },
      {
        ftm_role: "user",
        ftm_content: "Hello",
      },
      {
        ftm_role: "assistant",
        ftm_content: "Hi",
      },
      {
        ftm_role: "user",
        ftm_content: "👋",
      },
      { ftm_role: "assistant", ftm_content: "👋" },
    ].map((message, index) => {
      return {
        ftm_belongs_to_ft_id: "test",
        ftm_num: index,
        ftm_alt: 100,
        ftm_prev_alt: 100,
        ftm_created_ts: Date.now(),
        ftm_call_id: "",
        ...message,
      };
    }),
  },

  parameters: {
    msw: {
      handlers: [
        goodPing,

        goodUser,
        // noChatLinks,
        chatLinks,
        noTools,
      ],
    },
  },
};

export const CompressButton: Story = {
  args: {
    messages: [
      {
        ftm_role: "user",
        ftm_content: "Hello",
      },
      {
        ftm_role: "assistant",
        ftm_content: "Hi",
      },
      {
        ftm_role: "user",
        ftm_content: "👋",
      },
      { ftm_role: "assistant", ftm_content: "👋" },
      {
        ftm_role: "user",
        ftm_content: "Hello",
      },
      {
        ftm_role: "assistant",
        ftm_content: "Hi",
      },
      {
        ftm_role: "user",
        ftm_content: "👋",
      },
      { ftm_role: "assistant", ftm_content: "👋" },
      {
        ftm_role: "user",
        ftm_content: "Hello",
      },
      {
        ftm_role: "assistant",
        ftm_content: "Hi",
      },
      {
        ftm_role: "user",
        ftm_content: "👋",
      },
      { ftm_role: "assistant", ftm_content: "👋" },
      {
        ftm_role: "user",
        ftm_content: "Hello",
      },
      {
        ftm_role: "assistant",
        ftm_content: "Hi",
      },
      {
        ftm_role: "user",
        ftm_content: "👋",
        // change this to see different button colours
        compression_strength: "low",
      },
      { ftm_role: "assistant", ftm_content: "👋" },
    ].map((message, index) => {
      return {
        ftm_belongs_to_ft_id: "test",
        ftm_num: index,
        ftm_alt: 100,
        ftm_prev_alt: 100,
        ftm_created_ts: Date.now(),
        ftm_call_id: "",
        ...message,
      };
    }),
  },

  parameters: {
    msw: {
      handlers: [
        goodPing,

        goodUser,
        // noChatLinks,
        chatLinks,
        noTools,
      ],
    },
  },
};

const lowBalance = http.get("https://www.smallcloud.ai/v1/login", () => {
  return HttpResponse.json({
    retcode: "OK",
    account: "party@refact.ai",
    inference_url: "https://www.smallcloud.ai/v1",
    inference: "PRO",
    metering_balance: 1,
    questionnaire: {},
    refact_agent_max_request_num: 20,
    refact_agent_request_available: 20,
  });
});

export const LowBalance: Story = {
  parameters: {
    msw: {
      goodPing,

      chatLinks,
      noTools,
      lowBalance,
    },
  },
};<|MERGE_RESOLUTION|>--- conflicted
+++ resolved
@@ -1,53 +1,47 @@
 import React from "react";
 import type { Meta, StoryObj } from "@storybook/react";
 import { Chat } from "./Chat";
-// import { ChatThread } from "../../features/Chat/Thread/types";
+import { ChatThread } from "../../features/Chat/Thread/types";
 import { RootState, setUpStore } from "../../app/store";
 import { Provider } from "react-redux";
 import { Theme } from "../Theme";
+import { AbortControllerProvider } from "../../contexts/AbortControllers";
 import {
   CHAT_CONFIG_THREAD,
-  // CHAT_WITH_KNOWLEDGE_TOOL,
+  CHAT_WITH_KNOWLEDGE_TOOL,
 } from "../../__fixtures__";
 
 import {
+  goodCaps,
   goodPing,
+  goodPrompts,
   goodUser,
   chatLinks,
   goodTools,
   noTools,
   // noChatLinks,
+  makeKnowledgeFromChat,
 } from "../../__fixtures__/msw";
 import { TourProvider } from "../../features/Tour";
 import { Flex } from "@radix-ui/themes";
 import { http, HttpResponse } from "msw";
-import { BaseMessage } from "../../services/refact/types";
 
 const Template: React.FC<{
-  messages: BaseMessage[];
+  thread?: ChatThread;
   config?: RootState["config"];
-}> = ({ config, messages }) => {
+}> = ({ thread, config }) => {
+  const threadData = thread ?? {
+    id: "test",
+    model: "gpt-4o", // or any model from STUB CAPS REQUEst
+    messages: [],
+    new_chat_suggested: {
+      wasSuggested: false,
+    },
+  };
   const store = setUpStore({
     tour: {
       type: "finished",
     },
-<<<<<<< HEAD
-    threadMessages: {
-      waitingBranches: [],
-      streamingBranches: [],
-      ft_id: null,
-      endNumber: 0,
-      endAlt: 0,
-      endPrevAlt: 0,
-      thread: null,
-      loading: false,
-      messages: messages.reduce((acc, message) => {
-        return {
-          ...acc,
-          [message.ftm_call_id]: message,
-        };
-      }, {}),
-=======
     chat: {
       streaming: false,
       prevent_send: false,
@@ -60,7 +54,6 @@
       system_prompt: {},
       thread: threadData,
       queued_messages: [],
->>>>>>> 1c1f6eec
     },
     config,
   });
@@ -69,14 +62,17 @@
     <Provider store={store}>
       <Theme>
         <TourProvider>
-          <Flex direction="column" align="stretch" height="100dvh">
-            <Chat
-              host="web"
-              tabbed={false}
-              backFromChat={() => ({})}
-              maybeSendToSidebar={() => ({})}
-            />
-          </Flex>
+          <AbortControllerProvider>
+            <Flex direction="column" align="stretch" height="100dvh">
+              <Chat
+                unCalledTools={false}
+                host="web"
+                tabbed={false}
+                backFromChat={() => ({})}
+                maybeSendToSidebar={() => ({})}
+              />
+            </Flex>
+          </AbortControllerProvider>
         </TourProvider>
       </Theme>
     </Provider>
@@ -88,7 +84,14 @@
   component: Template,
   parameters: {
     msw: {
-      handlers: [goodPing, goodUser, chatLinks, goodTools],
+      handlers: [
+        goodCaps,
+        goodPing,
+        goodPrompts,
+        goodUser,
+        chatLinks,
+        goodTools,
+      ],
     },
   },
   argTypes: {},
@@ -102,7 +105,7 @@
 
 export const Configuration: Story = {
   args: {
-    messages: CHAT_CONFIG_THREAD,
+    thread: CHAT_CONFIG_THREAD.thread,
   },
 };
 
@@ -118,14 +121,14 @@
 
   parameters: {
     msw: {
-      handlers: [goodPing, goodUser, chatLinks, noTools],
+      handlers: [goodCaps, goodPing, goodPrompts, goodUser, chatLinks, noTools],
     },
   },
 };
 
 export const Knowledge: Story = {
   args: {
-    // thread: CHAT_WITH_KNOWLEDGE_TOOL,
+    thread: CHAT_WITH_KNOWLEDGE_TOOL,
     config: {
       host: "ide",
       lspPort: 8001,
@@ -138,12 +141,14 @@
   parameters: {
     msw: {
       handlers: [
-        goodPing,
-
+        goodCaps,
+        goodPing,
+        goodPrompts,
         goodUser,
         // noChatLinks,
         chatLinks,
         noTools,
+        makeKnowledgeFromChat,
       ],
     },
   },
@@ -151,208 +156,205 @@
 
 export const EmptySpaceAtBottom: Story = {
   args: {
-    messages: [
-      {
-        ftm_role: "user",
-        ftm_content: "Hello",
+    thread: {
+      id: "test",
+      model: "gpt-4o", // or any model from STUB CAPS REQUEst
+      messages: [
+        {
+          role: "user",
+          content: "Hello",
+        },
+        {
+          role: "assistant",
+          content: "Hi",
+        },
+        {
+          role: "user",
+          content: "👋",
+        },
+        // { role: "assistant", content: "👋" },
+      ],
+      new_chat_suggested: {
+        wasSuggested: false,
       },
-      {
-        ftm_role: "assistant",
-        ftm_content: "Hi",
+    },
+  },
+
+  parameters: {
+    msw: {
+      handlers: [
+        goodCaps,
+        goodPing,
+        goodPrompts,
+        goodUser,
+        // noChatLinks,
+        chatLinks,
+        noTools,
+        makeKnowledgeFromChat,
+      ],
+    },
+  },
+};
+
+export const UserMessageEmptySpaceAtBottom: Story = {
+  args: {
+    thread: {
+      id: "test",
+      model: "gpt-4o", // or any model from STUB CAPS REQUEst
+      messages: [
+        {
+          role: "user",
+          content: "Hello",
+        },
+        {
+          role: "assistant",
+          content: "Hi",
+        },
+        {
+          role: "user",
+          content: "👋",
+        },
+        { role: "assistant", content: "👋" },
+        {
+          role: "user",
+          content: "Hello",
+        },
+        {
+          role: "assistant",
+          content: "Hi",
+        },
+        {
+          role: "user",
+          content: "👋",
+        },
+        { role: "assistant", content: "👋" },
+        {
+          role: "user",
+          content: "Hello",
+        },
+        {
+          role: "assistant",
+          content: "Hi",
+        },
+        {
+          role: "user",
+          content: "👋",
+        },
+        { role: "assistant", content: "👋" },
+        {
+          role: "user",
+          content: "Hello",
+        },
+        {
+          role: "assistant",
+          content: "Hi",
+        },
+        {
+          role: "user",
+          content: "👋",
+        },
+        { role: "assistant", content: "👋" },
+      ],
+      new_chat_suggested: {
+        wasSuggested: false,
       },
-      {
-        ftm_role: "user",
-        ftm_content: "👋",
+    },
+  },
+
+  parameters: {
+    msw: {
+      handlers: [
+        goodCaps,
+        goodPing,
+        goodPrompts,
+        goodUser,
+        // noChatLinks,
+        chatLinks,
+        noTools,
+        makeKnowledgeFromChat,
+      ],
+    },
+  },
+};
+
+export const CompressButton: Story = {
+  args: {
+    thread: {
+      id: "test",
+      model: "gpt-4o", // or any model from STUB CAPS REQUEst
+      messages: [
+        {
+          role: "user",
+          content: "Hello",
+        },
+        {
+          role: "assistant",
+          content: "Hi",
+        },
+        {
+          role: "user",
+          content: "👋",
+        },
+        { role: "assistant", content: "👋" },
+        {
+          role: "user",
+          content: "Hello",
+        },
+        {
+          role: "assistant",
+          content: "Hi",
+        },
+        {
+          role: "user",
+          content: "👋",
+        },
+        { role: "assistant", content: "👋" },
+        {
+          role: "user",
+          content: "Hello",
+        },
+        {
+          role: "assistant",
+          content: "Hi",
+        },
+        {
+          role: "user",
+          content: "👋",
+        },
+        { role: "assistant", content: "👋" },
+        {
+          role: "user",
+          content: "Hello",
+        },
+        {
+          role: "assistant",
+          content: "Hi",
+        },
+        {
+          role: "user",
+          content: "👋",
+          // change this to see different button colours
+          compression_strength: "low",
+        },
+        { role: "assistant", content: "👋" },
+      ],
+      new_chat_suggested: {
+        wasSuggested: false,
       },
-      // { ftm_role: "assistant", ftm_content: "👋" },
-    ].map((message, index) => {
-      return {
-        ftm_belongs_to_ft_id: "test",
-        ftm_num: index,
-        ftm_alt: 100,
-        ftm_prev_alt: 100,
-        ftm_created_ts: Date.now(),
-        ftm_call_id: "",
-        ...message,
-      };
-    }),
-  },
-
-  parameters: {
-    msw: {
-      handlers: [
-        goodPing,
-
+    },
+  },
+
+  parameters: {
+    msw: {
+      handlers: [
+        goodCaps,
+        goodPing,
+        goodPrompts,
         goodUser,
         // noChatLinks,
         chatLinks,
         noTools,
-      ],
-    },
-  },
-};
-
-export const UserMessageEmptySpaceAtBottom: Story = {
-  args: {
-    messages: [
-      {
-        ftm_role: "user",
-        ftm_content: "Hello",
-      },
-      {
-        ftm_role: "assistant",
-        ftm_content: "Hi",
-      },
-      {
-        ftm_role: "user",
-        ftm_content: "👋",
-      },
-      { ftm_role: "assistant", ftm_content: "👋" },
-      {
-        ftm_role: "user",
-        ftm_content: "Hello",
-      },
-      {
-        ftm_role: "assistant",
-        ftm_content: "Hi",
-      },
-      {
-        ftm_role: "user",
-        ftm_content: "👋",
-      },
-      { ftm_role: "assistant", ftm_content: "👋" },
-      {
-        ftm_role: "user",
-        ftm_content: "Hello",
-      },
-      {
-        ftm_role: "assistant",
-        ftm_content: "Hi",
-      },
-      {
-        ftm_role: "user",
-        ftm_content: "👋",
-      },
-      { ftm_role: "assistant", ftm_content: "👋" },
-      {
-        ftm_role: "user",
-        ftm_content: "Hello",
-      },
-      {
-        ftm_role: "assistant",
-        ftm_content: "Hi",
-      },
-      {
-        ftm_role: "user",
-        ftm_content: "👋",
-      },
-      { ftm_role: "assistant", ftm_content: "👋" },
-    ].map((message, index) => {
-      return {
-        ftm_belongs_to_ft_id: "test",
-        ftm_num: index,
-        ftm_alt: 100,
-        ftm_prev_alt: 100,
-        ftm_created_ts: Date.now(),
-        ftm_call_id: "",
-        ...message,
-      };
-    }),
-  },
-
-  parameters: {
-    msw: {
-      handlers: [
-        goodPing,
-
-        goodUser,
-        // noChatLinks,
-        chatLinks,
-        noTools,
-      ],
-    },
-  },
-};
-
-export const CompressButton: Story = {
-  args: {
-    messages: [
-      {
-        ftm_role: "user",
-        ftm_content: "Hello",
-      },
-      {
-        ftm_role: "assistant",
-        ftm_content: "Hi",
-      },
-      {
-        ftm_role: "user",
-        ftm_content: "👋",
-      },
-      { ftm_role: "assistant", ftm_content: "👋" },
-      {
-        ftm_role: "user",
-        ftm_content: "Hello",
-      },
-      {
-        ftm_role: "assistant",
-        ftm_content: "Hi",
-      },
-      {
-        ftm_role: "user",
-        ftm_content: "👋",
-      },
-      { ftm_role: "assistant", ftm_content: "👋" },
-      {
-        ftm_role: "user",
-        ftm_content: "Hello",
-      },
-      {
-        ftm_role: "assistant",
-        ftm_content: "Hi",
-      },
-      {
-        ftm_role: "user",
-        ftm_content: "👋",
-      },
-      { ftm_role: "assistant", ftm_content: "👋" },
-      {
-        ftm_role: "user",
-        ftm_content: "Hello",
-      },
-      {
-        ftm_role: "assistant",
-        ftm_content: "Hi",
-      },
-      {
-        ftm_role: "user",
-        ftm_content: "👋",
-        // change this to see different button colours
-        compression_strength: "low",
-      },
-      { ftm_role: "assistant", ftm_content: "👋" },
-    ].map((message, index) => {
-      return {
-        ftm_belongs_to_ft_id: "test",
-        ftm_num: index,
-        ftm_alt: 100,
-        ftm_prev_alt: 100,
-        ftm_created_ts: Date.now(),
-        ftm_call_id: "",
-        ...message,
-      };
-    }),
-  },
-
-  parameters: {
-    msw: {
-      handlers: [
-        goodPing,
-
-        goodUser,
-        // noChatLinks,
-        chatLinks,
-        noTools,
+        makeKnowledgeFromChat,
       ],
     },
   },
@@ -374,10 +376,12 @@
 export const LowBalance: Story = {
   parameters: {
     msw: {
+      goodCaps,
       goodPing,
-
+      goodPrompts,
       chatLinks,
       noTools,
+      makeKnowledgeFromChat,
       lowBalance,
     },
   },
