import { render } from "../utils/test-utils";
import { describe, expect, test, beforeEach, afterEach } from "vitest";
import {
  server,
  noTools,
  noCommandPreview,
  noCompletions,
  goodUser,
  goodPing,
  chatLinks,
  telemetryChat,
  telemetryNetwork,
} from "../utils/mockServer";
import { InnerApp } from "../features/App";
import { stubResizeObserver } from "../utils/test-utils";

describe("Start a new chat", () => {
  // TODO: this shouldn't need to be called here.

  beforeEach(() => {
    stubResizeObserver();

    server.use(
      goodPing,

      noTools,
      noCommandPreview,
      noCompletions,
      goodUser,
      chatLinks,
      telemetryChat,
      telemetryNetwork,
    );
  });

  afterEach(() => {
    server.resetHandlers();
  });

  // TODO: copy this for other tests done at a higher level
  test("open chat with New Chat Button", async () => {
    const { user, ...app } = render(<InnerApp />, {
      preloadedState: {
        pages: [{ name: "history" }],
        teams: {
          group: { id: "123", name: "test" },
          workspace: { ws_id: "123", root_group_name: "test" },
          skipped: false,
        },
        config: {
          apiKey: "test",
          lspPort: 8001,
          themeProps: {},
          host: "vscode",
          addressURL: "Refact",
        },
      },
    });
    const btn = app.getByText("New chat");
    await user.click(btn);

    const textarea = app.container.querySelector("textarea");
    expect(textarea).not.toBeNull();
  });
<<<<<<< HEAD

  test("open chat with New Chat Button when knowledge feature is available", async () => {
    const { user, ...app } = render(<InnerApp />, {
      preloadedState: {
        pages: [{ name: "history" }],
        teams: {
          group: { id: "123", name: "test" },
        },
        config: {
          apiKey: "test",
          lspPort: 8001,
          themeProps: {},
          host: "vscode",
          addressURL: "Refact",
        },
      },
    });
    const btn = app.getByText("New chat");
    await user.click(btn);

    const textarea = app.container.querySelector("textarea");
    expect(textarea).not.toBeNull();
  });
  test("open chat with New Chat Button when knowledge feature is NOT available", async () => {
=======
  test("open chat with New Chat Button when workspace selection is skipped", async () => {
>>>>>>> 020eb319
    const { user, ...app } = render(<InnerApp />, {
      preloadedState: {
        pages: [{ name: "history" }],
        teams: {
          group: null,
          workspace: null,
          skipped: true,
        },
        config: {
          apiKey: "test",
          lspPort: 8001,
          themeProps: {},
          host: "vscode",
          addressURL: "Refact",
        },
      },
    });
    const btn = app.getByText("New chat");
    await user.click(btn);

    const textarea = app.container.querySelector("textarea");
    expect(textarea).not.toBeNull();
  });
});<|MERGE_RESOLUTION|>--- conflicted
+++ resolved
@@ -62,34 +62,7 @@
     const textarea = app.container.querySelector("textarea");
     expect(textarea).not.toBeNull();
   });
-<<<<<<< HEAD
-
-  test("open chat with New Chat Button when knowledge feature is available", async () => {
-    const { user, ...app } = render(<InnerApp />, {
-      preloadedState: {
-        pages: [{ name: "history" }],
-        teams: {
-          group: { id: "123", name: "test" },
-        },
-        config: {
-          apiKey: "test",
-          lspPort: 8001,
-          themeProps: {},
-          host: "vscode",
-          addressURL: "Refact",
-        },
-      },
-    });
-    const btn = app.getByText("New chat");
-    await user.click(btn);
-
-    const textarea = app.container.querySelector("textarea");
-    expect(textarea).not.toBeNull();
-  });
-  test("open chat with New Chat Button when knowledge feature is NOT available", async () => {
-=======
   test("open chat with New Chat Button when workspace selection is skipped", async () => {
->>>>>>> 020eb319
     const { user, ...app } = render(<InnerApp />, {
       preloadedState: {
         pages: [{ name: "history" }],
