import type { RootState, AppDispatch } from "./store";
import {
  createListenerMiddleware,
  isAnyOf,
  isRejected,
} from "@reduxjs/toolkit";
import {
  doneStreaming,
  newChatAction,
  chatAskQuestionThunk,
  restoreChat,
  newIntegrationChat,
  setIsWaitingForResponse,
  upsertToolCall,
  sendCurrentChatToLspAfterToolCallUpdate,
  chatResponse,
} from "../features/Chat/Thread";
import { statisticsApi } from "../services/refact/statistics";
import { integrationsApi } from "../services/refact/integrations";
import { dockerApi } from "../services/refact/docker";
import { capsApi, isCapsErrorResponse } from "../services/refact/caps";
import { promptsApi } from "../services/refact/prompts";
import { toolsApi } from "../services/refact/tools";
import { commandsApi, isDetailMessage } from "../services/refact/commands";
import { pathApi } from "../services/refact/path";
import { pingApi } from "../services/refact/ping";
import {
  clearError,
  setError,
  setIsAuthError,
} from "../features/Errors/errorsSlice";
import { setThemeMode, updateConfig } from "../features/Config/configSlice";
import { resetAttachedImagesSlice } from "../features/AttachedImages";
import { nextTip } from "../features/TipOfTheDay";
import { telemetryApi } from "../services/refact/telemetry";
import { CONFIG_PATH_URL, FULL_PATH_URL } from "../services/refact/consts";
import {
  resetConfirmationInteractedState,
  updateConfirmationAfterIdeToolUse,
} from "../features/ToolConfirmation/confirmationSlice";
import { setInitialAgentUsage } from "../features/AgentUsage/agentUsageSlice";
import {
  ideToolCallResponse,
  ideForceReloadProjectTreeFiles,
} from "../hooks/useEventBusForIDE";
import { upsertToolCallIntoHistory } from "../features/History/historySlice";
<<<<<<< HEAD
import { modelsApi, providersApi } from "../services/refact";
=======
import { isToolResponse } from "../events";
>>>>>>> 521ad23a

const AUTH_ERROR_MESSAGE =
  "There is an issue with your API key. Check out your API Key or re-login";

const USAGE_LIMITS_ERROR_MESSAGES = [
  '429 Too Many Requests: "Free plan daily limit reached',
  '429 Too Many Requests: "Pro plan daily limit reached',
];

export const listenerMiddleware = createListenerMiddleware();
const startListening = listenerMiddleware.startListening.withTypes<
  RootState,
  AppDispatch
>();

startListening({
  // TODO: figure out why this breaks the tests when it's not a function :/
  matcher: isAnyOf(
    (d: unknown): d is ReturnType<typeof newChatAction> =>
      newChatAction.match(d),
    (d: unknown): d is ReturnType<typeof restoreChat> => restoreChat.match(d),
  ),
  effect: (_action, listenerApi) => {
    [
      // pingApi.util.resetApiState(),
      statisticsApi.util.resetApiState(),
      // capsApi.util.resetApiState(),
      // promptsApi.util.resetApiState(),
      toolsApi.util.resetApiState(),
      commandsApi.util.resetApiState(),
      resetAttachedImagesSlice(),
      resetConfirmationInteractedState(),
    ].forEach((api) => listenerApi.dispatch(api));

    listenerApi.dispatch(clearError());
  },
});

// TODO: think about better cache invalidation approach instead of listening for an action dispatching globally
startListening({
  matcher: isAnyOf((d: unknown): d is ReturnType<typeof newIntegrationChat> =>
    newIntegrationChat.match(d),
  ),
  effect: (_action, listenerApi) => {
    [integrationsApi.util.resetApiState()].forEach((api) =>
      listenerApi.dispatch(api),
    );
    listenerApi.dispatch(clearError());
  },
});

startListening({
  // TODO: figure out why this breaks the tests when it's not a function :/
  matcher: isAnyOf(isRejected),
  effect: (action, listenerApi) => {
    if (
      capsApi.endpoints.getCaps.matchRejected(action) &&
      !action.meta.condition
    ) {
      const errorStatus = action.payload?.status;
      const isAuthError = errorStatus === 401;
      const message = isAuthError
        ? AUTH_ERROR_MESSAGE
        : isCapsErrorResponse(action.payload?.data)
          ? action.payload.data.detail
          : `fetching caps from lsp`;

      listenerApi.dispatch(setError(message));
      listenerApi.dispatch(setIsAuthError(isAuthError));
    }
    if (
      toolsApi.endpoints.getTools.matchRejected(action) &&
      !action.meta.condition
    ) {
      const errorStatus = action.payload?.status;
      const isAuthError = errorStatus === 401;
      const message = isAuthError
        ? AUTH_ERROR_MESSAGE
        : isDetailMessage(action.payload?.data)
          ? action.payload.data.detail
          : `fetching tools from lsp`;

      listenerApi.dispatch(setError(message));
      listenerApi.dispatch(setIsAuthError(isAuthError));
    }
    if (
      toolsApi.endpoints.checkForConfirmation.matchRejected(action) &&
      !action.meta.condition
    ) {
      const errorStatus = action.payload?.status;
      const isAuthError = errorStatus === 401;
      const message = isAuthError
        ? AUTH_ERROR_MESSAGE
        : isDetailMessage(action.payload?.data)
          ? action.payload.data.detail
          : `confirmation check from lsp`;

      listenerApi.dispatch(setError(message));
      listenerApi.dispatch(setIsAuthError(isAuthError));
    }
    if (
      promptsApi.endpoints.getPrompts.matchRejected(action) &&
      !action.meta.condition
    ) {
      const errorStatus = action.payload?.status;
      const isAuthError = errorStatus === 401;
      const message = isAuthError
        ? AUTH_ERROR_MESSAGE
        : isDetailMessage(action.payload?.data)
          ? action.payload.data.detail.split("\n").slice(0, 2).join("\n")
          : `fetching system prompts.`;

      listenerApi.dispatch(setError(message));
      listenerApi.dispatch(setIsAuthError(isAuthError));
    }

    if (
      integrationsApi.endpoints.getAllIntegrations.matchRejected(action) &&
      !action.meta.condition
    ) {
      const errorStatus = action.payload?.status;
      const isAuthError = errorStatus === 401;
      const message = isAuthError
        ? AUTH_ERROR_MESSAGE
        : isDetailMessage(action.payload?.data)
          ? action.payload.data.detail
          : `fetching integrations.`;

      listenerApi.dispatch(setError(message));
      listenerApi.dispatch(setIsAuthError(isAuthError));
    }

    if (
      integrationsApi.endpoints.deleteIntegration.matchRejected(action) &&
      !action.meta.condition
    ) {
      const errorStatus = action.payload?.status;
      const isAuthError = errorStatus === 401;
      const message = isAuthError
        ? AUTH_ERROR_MESSAGE
        : isDetailMessage(action.payload?.data)
          ? action.payload.data.detail
          : `deleting integrations.`;

      listenerApi.dispatch(setError(message));
      listenerApi.dispatch(setIsAuthError(isAuthError));
    }

    if (
      integrationsApi.endpoints.getIntegrationByPath.matchRejected(action) &&
      !action.meta.condition
    ) {
      const errorStatus = action.payload?.status;
      const isAuthError = errorStatus === 401;
      const message = isAuthError
        ? AUTH_ERROR_MESSAGE
        : isDetailMessage(action.payload?.data)
          ? action.payload.data.detail
          : `fetching integrations.`;

      listenerApi.dispatch(setError(message));
      listenerApi.dispatch(setIsAuthError(isAuthError));
    }

    if (
      dockerApi.endpoints.getAllDockerContainers.matchRejected(action) &&
      !action.meta.condition
    ) {
      const errorStatus = action.payload?.status;
      const isAuthError = errorStatus === 401;
      const message = isAuthError
        ? AUTH_ERROR_MESSAGE
        : isDetailMessage(action.payload?.data)
          ? action.payload.data.detail
          : `fetching docker containers.`;

      listenerApi.dispatch(setError(message));
      listenerApi.dispatch(setIsAuthError(isAuthError));
    }

    if (
      dockerApi.endpoints.getDockerContainersByImage.matchRejected(action) &&
      !action.meta.condition
    ) {
      const errorStatus = action.payload?.status;
      const isAuthError = errorStatus === 401;
      const message = isAuthError
        ? AUTH_ERROR_MESSAGE
        : isDetailMessage(action.payload?.data)
          ? action.payload.data.detail
          : `fetching docker containers.`;

      listenerApi.dispatch(setError(message));
      listenerApi.dispatch(setIsAuthError(isAuthError));
    }

    if (
      dockerApi.endpoints.getDockerContainersByLabel.matchRejected(action) &&
      !action.meta.condition
    ) {
      const errorStatus = action.payload?.status;
      const isAuthError = errorStatus === 401;
      const message = isAuthError
        ? AUTH_ERROR_MESSAGE
        : isDetailMessage(action.payload?.data)
          ? action.payload.data.detail
          : `fetching docker containers.`;

      listenerApi.dispatch(setError(message));
      listenerApi.dispatch(setIsAuthError(isAuthError));
    }

    if (
      dockerApi.endpoints.executeActionForDockerContainer.matchRejected(
        action,
      ) &&
      !action.meta.condition
    ) {
      const errorStatus = action.payload?.status;
      const isAuthError = errorStatus === 401;
      const message = isAuthError
        ? AUTH_ERROR_MESSAGE
        : isDetailMessage(action.payload?.data)
          ? action.payload.data.detail
          : `fetching docker containers.`;

      listenerApi.dispatch(setError(message));
      listenerApi.dispatch(setIsAuthError(isAuthError));
    }

    if (
      pathApi.endpoints.getFullPath.matchRejected(action) &&
      !action.meta.condition
    ) {
      const errorStatus = action.payload?.status;
      const isAuthError = errorStatus === 401;
      const message = isAuthError
        ? AUTH_ERROR_MESSAGE
        : isDetailMessage(action.payload?.data)
          ? action.payload.data.detail
          : `getting full path of file.`;

      listenerApi.dispatch(setError(message));
      listenerApi.dispatch(setIsAuthError(isAuthError));
    }

    if (
      chatAskQuestionThunk.rejected.match(action) &&
      !action.meta.aborted &&
      typeof action.payload === "string"
    ) {
      listenerApi.dispatch(setError(action.payload));
    }

    if (
      (providersApi.endpoints.updateProvider.matchRejected(action) ||
        providersApi.endpoints.getProvider.matchRejected(action) ||
        providersApi.endpoints.getProviderTemplates.matchRejected(action) ||
        providersApi.endpoints.getConfiguredProviders.matchRejected(action)) &&
      !action.meta.condition
    ) {
      const errorStatus = action.payload?.status;
      const isAuthError = errorStatus === 401;
      const message = isAuthError
        ? AUTH_ERROR_MESSAGE
        : isDetailMessage(action.payload?.data)
          ? action.payload.data.detail
          : `provider update error.`;

      listenerApi.dispatch(setError(message));
      listenerApi.dispatch(setIsAuthError(isAuthError));
    }
    if (
      modelsApi.endpoints.getModels.matchRejected(action) &&
      !action.meta.condition
    ) {
      const errorStatus = action.payload?.status;
      const isAuthError = errorStatus === 401;
      const message = isAuthError
        ? AUTH_ERROR_MESSAGE
        : isDetailMessage(action.payload?.data)
          ? action.payload.data.detail
          : `provider update error.`;

      listenerApi.dispatch(setError(message));
      listenerApi.dispatch(setIsAuthError(isAuthError));
    }
  },
});

startListening({
  actionCreator: updateConfig,
  effect: (_action, listenerApi) => {
    listenerApi.dispatch(pingApi.util.resetApiState());
  },
});

startListening({
  actionCreator: doneStreaming,
  effect: (action, listenerApi) => {
    const state = listenerApi.getState();
    if (action.payload.id === state.chat.thread.id) {
      listenerApi.dispatch(resetAttachedImagesSlice());
    }
  },
});

startListening({
  matcher: isAnyOf(restoreChat, newChatAction, updateConfig),
  effect: (action, listenerApi) => {
    const state = listenerApi.getState();
    const isUpdate = updateConfig.match(action);

    const host =
      isUpdate && action.payload.host ? action.payload.host : state.config.host;

    const completeManual = isUpdate
      ? action.payload.keyBindings?.completeManual
      : state.config.keyBindings?.completeManual;

    listenerApi.dispatch(
      nextTip({
        host,
        completeManual,
      }),
    );
  },
});

startListening({
  actionCreator: newIntegrationChat,
  effect: async (_action, listenerApi) => {
    const state = listenerApi.getState();

    // TBD: should the endpoint need tools?
    const toolsRequest = listenerApi.dispatch(
      toolsApi.endpoints.getTools.initiate(undefined),
    );
    toolsRequest.unsubscribe();
    const toolResult = await toolsRequest.unwrap();
    // TODO: set mode to configure ? or infer it later
    // TODO: create a dedicated thunk for this.
    await listenerApi.dispatch(
      chatAskQuestionThunk({
        messages: state.chat.thread.messages,
        chatId: state.chat.thread.id,
        tools: toolResult,
      }),
    );
  },
});

// Telemetry
startListening({
  matcher: isAnyOf(
    chatAskQuestionThunk.rejected.match,
    chatAskQuestionThunk.fulfilled.match,
    // give files api
    pathApi.endpoints.getFullPath.matchFulfilled,
    pathApi.endpoints.getFullPath.matchRejected,
    pathApi.endpoints.customizationPath.matchFulfilled,
    pathApi.endpoints.customizationPath.matchRejected,
    pathApi.endpoints.privacyPath.matchFulfilled,
    pathApi.endpoints.privacyPath.matchRejected,
    pathApi.endpoints.bringYourOwnKeyPath.matchFulfilled,
    pathApi.endpoints.bringYourOwnKeyPath.matchRejected,
    pathApi.endpoints.integrationsPath.matchFulfilled,
    pathApi.endpoints.integrationsPath.matchRejected,
  ),
  effect: (action, listenerApi) => {
    const state = listenerApi.getState();
    if (chatAskQuestionThunk.rejected.match(action) && !action.meta.condition) {
      const { chatId, mode } = action.meta.arg;
      const thread =
        chatId in state.chat.cache
          ? state.chat.cache[chatId]
          : state.chat.thread;
      const scope = `sendChat_${thread.model}_${mode}`;

      const errorMessage = isDetailMessage(action.payload)
        ? action.payload.detail
        : null;
      if (errorMessage) {
        const thunk = telemetryApi.endpoints.sendTelemetryChatEvent.initiate({
          scope,
          success: false,
          error_message: errorMessage,
        });
        void listenerApi.dispatch(thunk);
      }
    }

    if (chatAskQuestionThunk.fulfilled.match(action)) {
      const { chatId, mode } = action.meta.arg;
      const thread =
        chatId in state.chat.cache
          ? state.chat.cache[chatId]
          : state.chat.thread;
      const scope = `sendChat_${thread.model}_${mode}`;

      const thunk = telemetryApi.endpoints.sendTelemetryChatEvent.initiate({
        scope,
        success: true,
        error_message: "",
      });

      void listenerApi.dispatch(thunk);
    }

    if (pathApi.endpoints.getFullPath.matchFulfilled(action)) {
      const thunk = telemetryApi.endpoints.sendTelemetryNetEvent.initiate({
        url: FULL_PATH_URL,
        scope: "getFullPath",
        success: true,
        error_message: "",
      });
      void listenerApi.dispatch(thunk);
    }

    if (
      pathApi.endpoints.getFullPath.matchRejected(action) &&
      !action.meta.condition
    ) {
      const thunk = telemetryApi.endpoints.sendTelemetryNetEvent.initiate({
        url: FULL_PATH_URL,
        scope: "getFullPath",
        success: false,
        error_message: action.error.message ?? JSON.stringify(action.error),
      });
      void listenerApi.dispatch(thunk);
    }

    if (
      pathApi.endpoints.customizationPath.matchFulfilled(action) ||
      pathApi.endpoints.privacyPath.matchFulfilled(action) ||
      pathApi.endpoints.bringYourOwnKeyPath.matchFulfilled(action) ||
      pathApi.endpoints.integrationsPath.matchFulfilled(action)
    ) {
      const thunk = telemetryApi.endpoints.sendTelemetryNetEvent.initiate({
        url: CONFIG_PATH_URL,
        scope: action.meta.arg.endpointName,
        success: true,
        error_message: "",
      });
      void listenerApi.dispatch(thunk);
    }

    if (
      (pathApi.endpoints.customizationPath.matchRejected(action) ||
        pathApi.endpoints.privacyPath.matchRejected(action) ||
        pathApi.endpoints.bringYourOwnKeyPath.matchRejected(action) ||
        pathApi.endpoints.integrationsPath.matchRejected(action)) &&
      !action.meta.condition
    ) {
      const thunk = telemetryApi.endpoints.sendTelemetryNetEvent.initiate({
        url: CONFIG_PATH_URL,
        scope: action.meta.arg.endpointName,
        success: false,
        error_message: action.error.message ?? JSON.stringify(action.error),
      });
      void listenerApi.dispatch(thunk);
    }
  },
});

// Tool Call results from ide.
startListening({
  actionCreator: ideToolCallResponse,
  effect: (action, listenerApi) => {
    const state = listenerApi.getState();

    listenerApi.dispatch(upsertToolCallIntoHistory(action.payload));
    listenerApi.dispatch(upsertToolCall(action.payload));
    listenerApi.dispatch(updateConfirmationAfterIdeToolUse(action.payload));

    const pauseReasons = state.confirmation.pauseReasons.filter(
      (reason) => reason.tool_call_id !== action.payload.toolCallId,
    );

    if (pauseReasons.length === 0) {
      listenerApi.dispatch(resetConfirmationInteractedState());
      listenerApi.dispatch(setIsWaitingForResponse(false));
    }

    if (pauseReasons.length === 0 && action.payload.accepted) {
      void listenerApi.dispatch(
        sendCurrentChatToLspAfterToolCallUpdate({
          chatId: action.payload.chatId,
          toolCallId: action.payload.toolCallId,
        }),
      );
    }
  },
});

startListening({
  actionCreator: setError,
  effect: (state, listenerApi) => {
    const rootState = listenerApi.getState();
    if (
      state.payload.startsWith(USAGE_LIMITS_ERROR_MESSAGES[0]) ||
      state.payload.startsWith(USAGE_LIMITS_ERROR_MESSAGES[1])
    ) {
      const currentMaxUsageAmount = rootState.agentUsage.agent_max_usage_amount;

      listenerApi.dispatch(clearError());
      listenerApi.dispatch(
        setInitialAgentUsage({
          agent_max_usage_amount: currentMaxUsageAmount,
          agent_usage: 0,
        }),
      );
    }
  },
});

startListening({
  matcher: isAnyOf(updateConfig.match, setThemeMode.match),
  effect: (_action, listenerApi) => {
    const appearance = listenerApi.getState().config.themeProps.appearance;
    if (appearance === "light" && document.body.className !== "vscode-light") {
      document.body.className = "vscode-light";
    } else if (
      appearance === "dark" &&
      document.body.className !== "vscode-dark"
    ) {
      document.body.className = "vscode-dark";
    }
  },
});

// JB file refresh
// TBD: this could include diff messages to
startListening({
  actionCreator: chatResponse,
  effect: (action, listenerApi) => {
    const state = listenerApi.getState();
    if (state.config.host !== "jetbrains") return;
    if (!isToolResponse(action.payload)) return;
    if (!window.postIntellijMessage) return;
    window.postIntellijMessage(ideForceReloadProjectTreeFiles());
  },
});<|MERGE_RESOLUTION|>--- conflicted
+++ resolved
@@ -44,11 +44,7 @@
   ideForceReloadProjectTreeFiles,
 } from "../hooks/useEventBusForIDE";
 import { upsertToolCallIntoHistory } from "../features/History/historySlice";
-<<<<<<< HEAD
 import { modelsApi, providersApi } from "../services/refact";
-=======
-import { isToolResponse } from "../events";
->>>>>>> 521ad23a
 
 const AUTH_ERROR_MESSAGE =
   "There is an issue with your API key. Check out your API Key or re-login";
