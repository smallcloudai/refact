--- conflicted
+++ resolved
@@ -540,8 +540,6 @@
       document.body.className = "vscode-dark";
     }
   },
-<<<<<<< HEAD
-=======
 });
 
 // JB file refresh
@@ -555,5 +553,4 @@
     if (!window.postIntellijMessage) return;
     window.postIntellijMessage(ideForceReloadProjectTreeFiles());
   },
->>>>>>> 2c52bd6f
 });