--- conflicted
+++ resolved
@@ -8,8 +8,6 @@
 import { createClient as createWSClient } from "graphql-ws";
 import { WebSocket } from "ws";
 import React, { useMemo } from "react";
-import { useAppSelector } from "./src/hooks";
-import { selectConfig } from "./src/features/Config/configSlice";
 
 export const UrqlProvider: React.FC<{ children: React.ReactNode }> = ({
   children,
@@ -38,10 +36,7 @@
       createClient({
         url: `${protocol}://${baseUrl}`,
         exchanges: [
-<<<<<<< HEAD
           // TODO: only enable this during development
-=======
->>>>>>> b796e124
           // debugExchange,
           cacheExchange,
           subscriptionExchange({
