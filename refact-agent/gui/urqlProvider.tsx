import {
  Provider,
  createClient,
  cacheExchange,
  fetchExchange,
  subscriptionExchange,
} from "urql";
import { createClient as createWSClient } from "graphql-ws";
import { WebSocket } from "ws";
import React, { useMemo } from "react";

export const UrqlProvider: React.FC<{ children: React.ReactNode }> = ({
  children,
}) => {
<<<<<<< HEAD
  // const apiKey = useAppSelector(selectConfig).apiKey;
  // const baseUrl = "test-teams-v1.smallcloud.ai/v1/graphql";
  const baseUrl = "localhost:8008/v1/graphql";
  const apiKey = "sk_alice_123456";
=======
  const apiKey = useAppSelector(selectConfig).apiKey;
  const baseUrl = "app.refact.ai/v1/graphql";
>>>>>>> 020eb319

  const protocol = "http";
  const wsProtocol = "ws";

  const wsClient = useMemo(
    () =>
      createWSClient({
        url: `${wsProtocol}://${baseUrl}`,
        connectionParams: { apikey: apiKey },
        webSocketImpl: WebSocket,
        retryAttempts: 5,
      }),
    [baseUrl, apiKey, wsProtocol],
  );

  const urqlClient = useMemo(
    () =>
      createClient({
        url: `${protocol}://${baseUrl}`,
        exchanges: [
          // TODO: only enable this during development
          // debugExchange,
          cacheExchange,
          subscriptionExchange({
            forwardSubscription: (operation) => ({
              subscribe: (sink) => ({
                unsubscribe: wsClient.subscribe(
                  {
                    ...operation,
                    query:
                      typeof operation.query === "string"
                        ? operation.query
                        : (() => {
                            throw new Error(
                              "Subscription operation.query in undefined",
                            );
                          })(),
                  },
                  sink,
                ),
              }),
            }),
          }),
          fetchExchange,
        ],
        fetchOptions: () => ({
          headers: {
            Authorization: `Bearer ${apiKey}`,
          },
        }),
      }),
    [baseUrl, apiKey, wsClient, protocol],
  );

  return <Provider value={urqlClient}>{children}</Provider>;
};<|MERGE_RESOLUTION|>--- conflicted
+++ resolved
@@ -8,19 +8,18 @@
 import { createClient as createWSClient } from "graphql-ws";
 import { WebSocket } from "ws";
 import React, { useMemo } from "react";
+import { useAppSelector } from "./src/hooks/useAppSelector";
+import { selectConfig } from "./src/features/Config/configSlice";
 
 export const UrqlProvider: React.FC<{ children: React.ReactNode }> = ({
   children,
 }) => {
-<<<<<<< HEAD
   // const apiKey = useAppSelector(selectConfig).apiKey;
   // const baseUrl = "test-teams-v1.smallcloud.ai/v1/graphql";
-  const baseUrl = "localhost:8008/v1/graphql";
-  const apiKey = "sk_alice_123456";
-=======
+  // const baseUrl = "localhost:8008/v1/graphql";
+  // const apiKey = "sk_alice_123456";
   const apiKey = useAppSelector(selectConfig).apiKey;
   const baseUrl = "app.refact.ai/v1/graphql";
->>>>>>> 020eb319
 
   const protocol = "http";
   const wsProtocol = "ws";
