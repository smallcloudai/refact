--- conflicted
+++ resolved
@@ -1,12 +1,7 @@
 import type { CodegenConfig } from "@graphql-codegen/cli";
 
 const config: CodegenConfig = {
-<<<<<<< HEAD
-  schema: "https://app.refact.ai/v1/graphql",
-  // schema: "http://localhost:8008/v1/graphql",
-=======
   schema: "http://localhost:8008/v1/graphql", // requires flexus codebase to be running
->>>>>>> 7684d287
   documents: ["src/**/*.(tsx|graphql)"],
   ignoreNoDocuments: true,
   generates: {
